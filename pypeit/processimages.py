# Module for Processing Images, e.g. bias frames, arc frames

from __future__ import absolute_import, division, print_function

import inspect
import numpy as np
import os

#from importlib import reload

from astropy.io import fits

from pypeit import msgs
from pypeit import ginga
from pypeit.core import combine
from pypeit.core import procimg
from pypeit.core import flat
from pypeit.core import parse

from pypeit.par import pypeitpar

from pypeit.spectrographs.util import load_spectrograph

from pypeit import debugger

class ProcessImages(object):
    """
    Base class to guide image loading and processing.

    Args:
        file_list (list):
            List of files to read and process.
        spectrograph (:obj:`str`, :class:`Spectrograph`):
            The spectrograph from which the data was taken.  Must be
            provided as a string that can be interpreted by
            :func:`pypeit.spectrographs.util.load_spectrograph` or a
            preconstructed instance of :class:`Spectrograph`.
        det (:obj:`int`, optional):
            The 1-indexed number of the detector.  Default is 1.
        par (:obj:`pypeitpar.ProcessImagesPar`, optional):
            Parameters that dictate the processing of the images.  See
            `pypeit.par.pypeitpar.ProcessImagesPar` for the defaults. 

    Attributes:
        file_list (list):
        det (int):
        spectrograph (:obj:`str`, :class:`Spectrograph`):
        frametype (str):
        stack (:obj:`numpy.ndarray`):
        steps (list):
        raw_images (list):
        headers (list):
        proc_images (:obj:`numpy.ndarray`):
            3D array of processed, individual images
        datasec (list):
            List of **slice** objects that select the data section from
            the images.
        oscansec (list):
            List of **slice** objects that select the overscan section
            from the images.

    Raises:
        IOError: Raised if the provided file_list is not a list.
        TypeError: Raised if the spectrograph is not a :obj:`str` or
            :class:`Spectrograph`.
    """

    # ToDO add a utility function which acts as a wrapper for this class, and simply takes a filename, and returns the
    # image and the classor something, i.e.
    #
    # class = pypeit_proc(filename, biasfile = biasfile, pixflatfile=pixflatfile, illumflatfile=illumflatfile)
    # or maybe it should return the image and the class?

    # Class attribute is unknown.  Will be overwritten by children
    frametype='Unknown'

    def __init__(self, spectrograph, file_list, det=1, par=None):

        # Required parameters
        if not isinstance(file_list, list):
            raise IOError("file_list input to ProcessImages must be list. Empty is fine")
        self.file_list = file_list
        self.spectrograph = load_spectrograph(spectrograph)

        # Optional
        self.det = det

        if par is not None and not isinstance(par, pypeitpar.ProcessImagesPar):
            raise TypeError('Provided ParSet for processing images must be type ProcessImagesPar.')

        # TODO: This can't be called self.par because it may overwrite
        # the self.par of the derived classes (e.g. BiasFrame).  The may
        # be a better way to do this, but I'm punting for now.
        self.proc_par = pypeitpar.ProcessImagesPar() if par is None else par

        # Main (possible) outputs
        self.stack = None
        self.steps = []

        self.raw_images = []
        self.headers = []

        self.proc_images = None  # Will be an ndarray
        self.datasec = []
        self.oscansec = []

        # WARNING: Exposure time None by default here in the base class.
        # The exposure time is currently only defined by ScienceImage
        # and only used by build_rawvarframe
        self.exptime = None

        # Constructed by process:
        self.crmask = None          # build_crmask
        self.rawvarframe = None     # build_rawvarframe
        self.rn2img = None          # build_rn2img
        self.bpm = None             # passed as an argument to process(), flat_field()
        self.pixel_flat = None      # passed as an argument to process(), flat_field()
        self.illum_flat = None        # passed as an argument to process(), flat_field()

    # TODO: This is currently only use by BiasFrame as a test.  Now that
    # ProcessImages takes in these other parameter sets, we'll need to
    # be more clever as to how to do this, or create methods specific to
    # each child class.
#    @classmethod
#    def from_fits(cls, fits_file, **kwargs):
#        """
#        Instantiate from a FITS file
#
#        Parameters
#        ----------
#        fits_file : str
#        kwargs : passed to the __init__
#
#        Returns
#        -------
#        slf
#
#        """
#        if not os.path.isfile(fits_file):
#            msgs.error("FITS file not found: {:s}".format(fits_file))
#        # Load
#        hdul = fits.open(fits_file)
#        head0 = hdul[0].header
#        file_list = []
#        for key in head0:
#            if 'FRAME' in key:
#                file_list.append(head0[key])
#
#        # Initialize
#        slf = cls(head0['INSTRUME'], file_list=file_list,
#                  overscan_par=OverscanPar.from_header(head0),
#                  combine_par=CombineFramesPar.from_header(head0),
#                  lacosmic_par=LACosmicPar.from_header(head0), **kwargs)
#
#        # Fill
#        slf.stack = hdul[0].data
#        return slf

    @property
    def nfiles(self):
        """
        Number of files in the file_list

        Returns
        -------
        nfiles : int

        """
        return len(self.file_list)

    @property
    def nloaded(self):
        """
        Number of raw images loaded

        Returns
        -------
        nloaded : int

        """
        return len(self.raw_images)

    def load_images(self):
        """ Load raw images from the disk
        Also loads the datasec info

        Returns
        -------
        self.raw_images : list
        self.headers : list
        """
        # Load the image data and headers
        self.raw_images = []  # Zeros out any previous load
        self.headers = []
        for ifile in self.file_list:
            img, head = self.spectrograph.load_raw_frame(ifile, det=self.det)
            self.raw_images.append(img)
            self.headers.append(head)
        # Get the data sections
        self.datasec, one_indexed, include_end, transpose \
                = self.spectrograph.get_image_section(self.file_list[0], self.det,
                                                      section='datasec')
        self.datasec = [ parse.sec2slice(sec, one_indexed=one_indexed,
                                           include_end=include_end, require_dim=2,
                                           transpose=transpose) for sec in self.datasec ]
        # Get the overscan sections
        self.oscansec, one_indexed, include_end, transpose \
                = self.spectrograph.get_image_section(self.file_list[0], self.det,
                                                      section='oscansec')
        self.oscansec = [ parse.sec2slice(sec, one_indexed=one_indexed,
                                            include_end=include_end, require_dim=2,
                                            transpose=transpose) for sec in self.oscansec ]
        # Step
        self.steps.append(inspect.stack()[0][3])

    def apply_gain(self, trim=True):
        """
        Apply gain (instead of ampsec scale)

        Parameters
        ----------

        Returns
        -------
        self.mspixelflat -- Modified internally

        """
        # TODO: This is overkill when self.datasec is loaded, and this
        # call is made for a few of the steps.  Can we be more
        # efficient?
        datasec_img = self.spectrograph.get_datasec_img(self.file_list[0], det=self.det)
        if trim:
            datasec_img = procimg.trim_frame(datasec_img, datasec_img < 1)
        if self.stack.shape != datasec_img.shape:
            raise ValueError('Shape mismatch: {0} {1}'.format(self.stack.shape, datasec_img.shape))
        
        gain = self.spectrograph.detector[self.det-1]['gain']
        if self.spectrograph.detector[self.det-1]['numamplifiers'] == 1 \
                and not isinstance(gain, list):
            gain = [gain]
        self.stack *= procimg.gain_frame(datasec_img,
                                           self.spectrograph.detector[self.det-1]['numamplifiers'],
                                           gain)
        # Step
        self.steps.append(inspect.stack()[0][3])

        # Return
        return self.stack

    def bias_subtract(self, msbias, trim=True, force=False, par=None):
        """
        Subtract the bias.

        Parameters
        ----------
        msbias : ndarray, str (optional)
          If ndarray, the input is a Bias image
          If str, the input is guides the Bias subtraction method e.g.  'overscan'
        trim

        Returns
        -------

        """
        # Check if the bias has already been subtracted
        if (inspect.stack()[0][3] in self.steps) & (not force):
            msgs.warn("Images already bias subtracted.  Use force=True to reset proc_images "
                      "and do it again. Returning...")
            return

        # Set the parameters
        if par is not None and not isinstance(par, pypeitpar.ProcessImagesPar):
            raise TypeError('Provided ParSet for must be type ProcessImagesPar.')
        if par is not None:
            self.proc_par = par

        # If trimming, get the image identifying amplifier used for the
        # data section
        datasec_img = self.spectrograph.get_datasec_img(self.file_list[0], det=self.det)

        msgs.info("Bias subtracting your image(s)")
        # Reset proc_images -- Is there any reason we wouldn't??
        numamplifiers = self.spectrograph.detector[self.det-1]['numamplifiers']
        for kk,image in enumerate(self.raw_images):
            # Bias subtract (move here from procimg)

            if isinstance(msbias, np.ndarray):
                msgs.info("Subtracting bias image from raw frame")
                # Trim?
                if trim:
                    image = procimg.trim_frame(image, datasec_img < 1)
                temp = image-msbias
            elif isinstance(msbias, str) and msbias == 'overscan':
                msgs.info("Using overscan to subtact")
                #debugger.set_trace()
                temp = procimg.subtract_overscan(image, numamplifiers, self.datasec,
                                                   self.oscansec,
                                                   method=self.proc_par['overscan'],
                                                   params=self.proc_par['overscan_par'])
                # Trim?
                if trim:
                    temp = procimg.trim_frame(temp, datasec_img < 1)
            else:
                msgs.error('Could not subtract bias level with the input bias approach.')

            # Save
            if kk==0:
                # Instantiate proc_images
                self.proc_images = np.zeros((temp.shape[0], temp.shape[1], self.nloaded))
            self.proc_images[:,:,kk] = temp.copy()

        # Step
        self.steps.append(inspect.stack()[0][3])

    def combine(self, par=None):
        """
        Combine the processed images

        Returns
        -------
        self.stack : ndarray

        """
        # Set the parameters
        if par is not None and not isinstance(par, pypeitpar.ProcessImagesPar):
            raise TypeError('Provided ParSet for must be type ProcessImagesPar.')
        if par is not None:
            self.proc_par = par

        # Now we can combine
        saturation = self.spectrograph.detector[self.det-1]['saturation']
        self.stack = combine.comb_frames(self.proc_images, frametype=self.frametype,
                                             saturation=saturation,
                                             method=self.proc_par['combine'],
                                             satpix=self.proc_par['satpix'],
                                             cosmics=self.proc_par['sigrej'],
                                             n_lohi=self.proc_par['n_lohi'],
                                             sig_lohi=self.proc_par['sig_lohi'],
                                             replace=self.proc_par['replace'])
        # Step
        self.steps.append(inspect.stack()[0][3])
        return self.stack

<<<<<<< HEAD
    def build_crmask(self, stack, varframe=None, par=None):
=======
    def build_crmask(self, varframe=None, par=None, binning=None):
>>>>>>> 7e9b41cf
        """
        Generate the CR mask frame

        Wrapper to procimg.lacosmic

        Parameters
        ----------
        varframe : ndarray, optional

        Returns
        -------
        self.crmask : ndarray
          1. = Masked CR

        """
        # Set the parameters
        if par is not None and not isinstance(par, pypeitpar.ProcessImagesPar):
            raise TypeError('Provided ParSet for must be type ProcessImagesPar.')
        if par is not None:
            self.proc_par = par

        # Run LA Cosmic to get the cosmic ray mask
        saturation = self.spectrograph.detector[self.det-1]['saturation']
        nonlinear = self.spectrograph.detector[self.det-1]['nonlinear']
<<<<<<< HEAD
        self.crmask = procimg.lacosmic(self.det, stack, saturation, nonlinear,
=======
        sigclip, objlim = self.spectrograph.get_lacosmics_par(self.proc_par,binning=binning)
        self.crmask = procimg.lacosmic(self.det, self.stack, saturation, nonlinear,
>>>>>>> 7e9b41cf
                                         varframe=varframe, maxiter=self.proc_par['lamaxiter'],
                                         grow=self.proc_par['grow'],
                                         remove_compact_obj=self.proc_par['rmcompact'],
                                         sigclip=sigclip,
                                         sigfrac=self.proc_par['sigfrac'],
                                         objlim=objlim)
                            
        # Step
        self.steps.append(inspect.stack()[0][3])
        # Return
        return self.crmask

    def flat_field(self, pixel_flat, bpm, illum_flat=None):
        """
        Flat field the stack image

        pixel_flat and illum_flat are passed here to force users to
        consider that they're needed when calling flat_field().

        Wrapper to arflat.flatfield()

        Returns
        -------
        self.stack : ndarray
          Flat fielded

        """
        # Assign the relevant data to self
        self.pixel_flat = pixel_flat
        self.bpm = bpm
        self.illum_flat = illum_flat

        # Check that the bad-pixel mask is available
        if self.bpm is None:
            msgs.error('No bpm for {0}'.format(self.spectrograph.spectrograph))

        msgs.info("Flat fielding your image")
        # Flat-field the data and return the result

        self.stack = flat.flatfield(self.stack, self.pixel_flat, self.bpm, illum_flat=self.illum_flat)
        return self.stack

    def process(self, bias_subtract=None, apply_gain=False, trim=True, overwrite=False,
                pixel_flat=None, bpm=None, illum_flat=None):
        """
        Process the images from loading to combining

        Parameters
        ----------
        bias_subtract : str or ndarray or None
          Guides bias subtraction
        apply_gain : bool, optional
          Apply gain to the various amplifier regions
        trim : bool, optional
        overwrite :
        pixel_flat : ndarray or None
          This is the normalized pixel flat (i.e. no blaze, no slit illumination profile).
          The values of this array should have a scatter about 1.0

        Returns
        -------
        self.stack : ndarray

        """

        # Over-write?
        if (inspect.stack()[0][3] in self.steps) & (not overwrite):
            msgs.warn("Images already combined.  Use overwrite=True to do it again.")
            return

        # Load images
        if 'load_images' not in self.steps:
            self.load_images()

        # Bias subtract
        if bias_subtract is not None:
            self.bias_subtract(bias_subtract, trim=trim)
        elif 'bias_subtract' not in self.steps:
            msgs.warn("Your images have not been bias subtracted!")

        # Create proc_images from raw_images if need be
        #   Mainly if no bias subtraction was performed
        if self.proc_images is None:
            # Trim even if not bias subtracting
            temp = self.raw_images[0]
            if trim:
                datasec_img = self.spectrograph.get_datasec_img(self.file_list[0], det=self.det)
                temp = procimg.trim_frame(temp, datasec_img < 1)
            self.proc_images = np.zeros((temp.shape[0], temp.shape[1], self.nloaded))
            for kk,image in enumerate(self.raw_images):
                self.proc_images[:,:,kk] = procimg.trim_frame(image, datasec_img < 1) \
                                                if trim else image

        # Combine
        self.stack = self.proc_images[:,:,0] if self.proc_images.shape[2] == 1 else self.combine()

        # Apply gain?
        if apply_gain:
            self.apply_gain(trim=trim)

        # Flat field?
        if pixel_flat is not None:
            self.stack = self.flat_field(pixel_flat, bpm, illum_flat=illum_flat)

        # Done
        return self.stack.copy()

    def build_rn2img(self, trim=True):
        """
        Generate the model read noise squared image

        Currently only used by ScienceImage.

        Wrapper to procimg.rn_frame

        Returns
        -------
        self.rn2img : ndarray

        """
        msgs.info("Generating read noise image from detector properties and amplifier layout)")
        datasec_img = self.spectrograph.get_datasec_img(self.file_list[0], det=self.det)
        if trim:
            datasec_img = procimg.trim_frame(datasec_img, datasec_img < 1)
        detector = self.spectrograph.detector[self.det-1]
        self.rn2img = procimg.rn_frame(datasec_img, detector['gain'], detector['ronoise'], numamplifiers=detector['numamplifiers'])

        self.steps.append(inspect.stack()[0][3])
        # Return
        return self.rn2img

    def build_rawvarframe(self, trim=True):
        """
        Generate the Raw Variance frame

        Currently only used by ScienceImage.

        Wrapper to procimg.variance_frame

        Returns
        -------
        self.rawvarframe : ndarray

        """
        msgs.info("Generating raw variance frame (from detected counts [flat fielded])")
        datasec_img = self.spectrograph.get_datasec_img(self.file_list[0], det=self.det)
        if trim:
            datasec_img = procimg.trim_frame(datasec_img, datasec_img < 1)
        detector = self.spectrograph.detector[self.det-1]
        self.rawvarframe = procimg.variance_frame(datasec_img, self.stack,
                                                    detector['gain'], detector['ronoise'],
                                                    numamplifiers=detector['numamplifiers'],
                                                    darkcurr=detector['darkcurr'],
                                                    exptime=self.exptime)

        # Step
        self.steps.append(inspect.stack()[0][3])
        # Return
        return self.rawvarframe


    def show(self, attr='stack', idx=None, display='ginga'):
        """
        Show an image

        Parameters
        ----------
        attr : str, optional
          Internal name of the image to show
            proc_image, raw_image, stack
        idx : int, optional
          Specifies the index of the raw or processed image
          Required if proc_image or raw_image is called
        display : str

        Returns
        -------

        """
        if 'proc_image' in attr:
            img = self.proc_images[:,:,idx]
        elif 'raw_image' in attr:
            img = self.raw_images[idx]
        elif 'stack' in attr:
            img = self.stack
        else:
            msgs.warn("Options:  proc_image, raw_image, stack")
            return
        # Show
        viewer, ch = ginga.show_image(img)

    def write_stack_to_fits(self, outfile, overwrite=True):
        """
        Write the combined image to disk as a FITS file

        Parameters
        ----------
        outfile : str
        overwrite

        Returns
        -------

        """
        if self.stack is None:
            msgs.warn("You need to generate the stack before you can write it!")
            return
        #
        hdu = fits.PrimaryHDU(self.stack)
        # Add raw_files to header
        for i in range(self.nfiles):
            hdrname = "FRAME{0:03d}".format(i+1)
            hdu.header[hdrname] = self.file_list[i]
        # Spectrograph
        hdu.header['INSTRUME'] = self.spectrograph.spectrograph
        # Parameters
        self.proc_par.to_header(hdu.header)
        # Steps
        steps = ','
        hdu.header['STEPS'] = steps.join(self.steps)
        # Finish
        hlist = [hdu]
        hdulist = fits.HDUList(hlist)
        hdulist.writeto(outfile, overwrite=overwrite)
        msgs.info("Wrote stacked image to {:s}".format(outfile))

    def __repr__(self):
        txt = '<{:s}: nimg={:d}'.format(self.__class__.__name__,
                                         self.nfiles)
        if len(self.steps) > 0:
            txt+= ' steps: ['
            for step in self.steps:
                txt += '{:s}, '.format(step)
            txt = txt[:-2]+']'  # Trim the trailing comma
        txt += '>'
        return txt

<|MERGE_RESOLUTION|>--- conflicted
+++ resolved
@@ -341,11 +341,7 @@
         self.steps.append(inspect.stack()[0][3])
         return self.stack
 
-<<<<<<< HEAD
-    def build_crmask(self, stack, varframe=None, par=None):
-=======
-    def build_crmask(self, varframe=None, par=None, binning=None):
->>>>>>> 7e9b41cf
+    def build_crmask(self, stack, varframe=None, par=None, binning=None):
         """
         Generate the CR mask frame
 
@@ -370,19 +366,15 @@
         # Run LA Cosmic to get the cosmic ray mask
         saturation = self.spectrograph.detector[self.det-1]['saturation']
         nonlinear = self.spectrograph.detector[self.det-1]['nonlinear']
-<<<<<<< HEAD
+        sigclip, objlim = self.spectrograph.get_lacosmics_par(self.proc_par,binning=binning)
         self.crmask = procimg.lacosmic(self.det, stack, saturation, nonlinear,
-=======
-        sigclip, objlim = self.spectrograph.get_lacosmics_par(self.proc_par,binning=binning)
-        self.crmask = procimg.lacosmic(self.det, self.stack, saturation, nonlinear,
->>>>>>> 7e9b41cf
                                          varframe=varframe, maxiter=self.proc_par['lamaxiter'],
                                          grow=self.proc_par['grow'],
                                          remove_compact_obj=self.proc_par['rmcompact'],
                                          sigclip=sigclip,
                                          sigfrac=self.proc_par['sigfrac'],
                                          objlim=objlim)
-                            
+
         # Step
         self.steps.append(inspect.stack()[0][3])
         # Return
