# Module for Processing Images, e.g. bias frames, arc frames

from __future__ import absolute_import, division, print_function

import inspect
import numpy as np
import os

#from importlib import reload

from astropy.io import fits

from pypeit import msgs
from pypeit import ginga
from pypeit.core import combine
from pypeit.core import procimg
from pypeit.core import flat
from pypeit.core import parse
from pypeit import utils

from pypeit.par import pypeitpar

from pypeit.spectrographs.util import load_spectrograph
from pypeit.bitmask import BitMask


from pypeit import debugger


class ProcessImagesBitMask(BitMask):
    """
    Define a bitmask used to set the reasons why each pixel in a science
    image was masked.
    """
    def __init__(self):
        # TODO:
        #   - Can IVAR0 and IVAR_NAN be consolidated into a single bit?
        #   - Is EXTRACT ever set?
        mask = {       'BPM': 'Component of the instrument-specific bad pixel mask',
                        'CR': 'Cosmic ray detected',
                'SATURATION': 'Saturated pixel',
                 'MINCOUNTS': 'Pixel below the instrument-specific minimum counts',
                  'OFFSLITS': 'Pixel does not belong to any slit',
                    'IS_NAN': 'Pixel value is undefined',
                     'IVAR0': 'Inverse variance is undefined',
                  'IVAR_NAN': 'Inverse variance is NaN',
                   'EXTRACT': 'Pixel masked during local skysub and extraction'
               }
        super(ProcessImagesBitMask, self).__init__(list(mask.keys()), descr=list(mask.values()))


class ProcessImages(object):
    """
    Base class to guide image loading and processing.

    Args:
        spectrograph (:obj:`str`,
        :class:`pypeit.spectrographs.spectrograph.Spectrograph`):
            The spectrograph from which the data was taken.  Must be
            provided as a string that can be interpreted by
            :func:`pypeit.spectrographs.util.load_spectrograph` or a
            preconstructed instance of
            :class:`pypeit.spectrographs.spectrograph.Spectrograph`.
        files (:obj:`str`, :obj:`list`):
            One or more files to read and process.
        det (:obj:`int`, optional):
            The 1-indexed number of the detector.  Default is 1.
        par (:class:`pypeit.par.pypeitpar.ProcessImagesPar`, optional):
            Parameters that dictate the processing of the images.  See
            :class:`pypeit.par.pypeitpar.ProcessImagesPar` for the
            defaults.
        binning (:obj:`list`, optional):
            Binning of the relevant images in each file provided as a
            string.  Will be parsed into spatial and spectral binning
            using :func:`pypeit.core.parse.parse_binning`.  If None,
            determined from the header of each file.

    Attributes:
        files (:obj:`list`):
            The list of files to reduce. List can be empty.
        spectrograph
        (:class:`pypeit.spectrographs.spectrograph.Spectrograph`):
            The spectrograph used to take the data.
        det (:obj:`int`):
            Detector to process
        frametype (:obj:`str`):
            Class attribute that is overwritten by derived classes.
        stack (:obj:`numpy.ndarray`):
        steps (list):
        raw_images (list):
        headers (list):
        proc_images (:obj:`numpy.ndarray`):
            3D array of processed, individual images
        datasec (list):
            List of **slice** objects that select the data section from
            the images.
        oscansec (list):
            List of **slice** objects that select the overscan section
            from the images.

    Raises:
        TypeError:
            Raised if the spectrograph is not a :obj:`str` or
            :class:`Spectrograph`.
    """

    # TODO: add a utility function which acts as a wrapper for this
    # class, and simply takes a filename, and returns the image and the
    # classor something, i.e.
    #
    # class = pypeit_proc(filename, biasfile = biasfile, pixflatfile=pixflatfile,
    #                     illumflatfile=illumflatfile)
    #
    # or maybe it should return the image and the class?

    # Class attribute is unknown.  Will be overwritten by children
    frametype='Unknown'
    bitmask = ProcessImagesBitMask()  # The bit mask interpreter

    def __init__(self, spectrograph, files=None, det=1, par=None, binning=None):

        # Assign the internal list of files
        self._set_files(files)

        # Set the spectrograph
        self.spectrograph = load_spectrograph(spectrograph)

        # Assign the parameters to use to process the images
        if par is not None and not isinstance(par, pypeitpar.ProcessImagesPar):
            raise TypeError('Provided ParSet for processing images must be type ProcessImagesPar.')

        # TODO: This can't be called self.par because it may overwrite
        # the self.par of the derived classes (e.g. BiasFrame).  There may
        # be a better way to do this, but I'm punting for now.
        self.proc_par = pypeitpar.ProcessImagesPar() if par is None else par

        # Main (possible) outputs
        self.stack = None
        self.steps = []

        # Attributes set by load_images
        self.det = det
        self.raw_images = []
        self.headers = []
        self.datasec = []
        self.oscansec = []
        self.binning = binning      # Can be None

        self.proc_images = None  # Will be an ndarray

        # WARNING: Exposure time None by default here in the base class.
        # The exposure time is currently only defined by ScienceImage
        # and only used by build_rawvarframe
        # TODO: Is this only set by children?
        self.exptime = None

        # Constructed by process:
        self.crmask = None          # build_crmask
        self.rawvarframe = None     # build_rawvarframe
        self.rn2img = None          # build_rn2img
        self.bpm = None             # passed as an argument to process(), flat_field()
        self.pixel_flat = None      # passed as an argument to process(), flat_field()
        self.illum_flat = None        # passed as an argument to process(), flat_field()

#    def _set_files(self, files, check=True):
    def _set_files(self, files, check=False):
        """
        Assign the provided files to :attr:`files`.

        Args:
            files (None, :obj:`str`, :obj:`list`):
                The files to process.
            check (:obj:`bool`, optional):
                Check that the files exist on disk.

        Raises:
            PypeItError:
                Raised if the input objects have the wrong type.
        """
        if files is None:
            self.files = []
        elif isinstance(files, str):
            self.files = [files]
        elif isinstance(files, list):
            if not np.all([isinstance(f, str) for f in files]):
                msgs.error('File list elements must be strings.')
            self.files = files
        else:
            msgs.error('Provides files must be None, a string name, or a list of strings.')

        if check:
            self._check_files()

    def _check_files(self):
        """
        Check that files in :attr:`files` exist.

        Raises:
            PypeItError:
                Raised if any of the files don't exist.
        """
        for f in self.files:
            if not os.path.isfile(f):
                msgs.error('{0} does not exist!'.format(f))

    # TODO: This is currently only use by BiasFrame as a test.  Now that
    # ProcessImages takes in these other parameter sets, we'll need to
    # be more clever as to how to do this, or create methods specific to
    # each child class.
#    @classmethod
#    def from_fits(cls, fits_file, **kwargs):
#        """
#        Instantiate from a FITS file
#
#        Parameters
#        ----------
#        fits_file : str
#        kwargs : passed to the __init__
#
#        Returns
#        -------
#        slf
#
#        """
#        if not os.path.isfile(fits_file):
#            msgs.error("FITS file not found: {:s}".format(fits_file))
#        # Load
#        hdul = fits.open(fits_file)
#        head0 = hdul[0].header
#        file_list = []
#        for key in head0:
#            if 'FRAME' in key:
#                file_list.append(head0[key])
#
#        # Initialize
#        slf = cls(head0['INSTRUME'], file_list=file_list,
#                  overscan_par=OverscanPar.from_header(head0),
#                  combine_par=CombineFramesPar.from_header(head0),
#                  lacosmic_par=LACosmicPar.from_header(head0), **kwargs)
#
#        # Fill
#        slf.stack = hdul[0].data
#        return slf

    # JFH I'm not following why these are properties and not simply attributes.
    @property
    def nfiles(self):
        """
        The number of files to process.
        """
        return len(self.files)

    @property
    def nloaded(self):
        """
        The number of raw images loaded, ready for use.
        """
        return len(self.raw_images)

    def load_images(self, files=None, det=None, binning=None):
        """
<<<<<<< HEAD
        Load image header, data, and relevant image sections into
        memory.

        This always forces the data to be re-read, even if it's already
        in memory.

        Args:
            files (:obj:`str`, :obj:`list`, optional):
                One or more files to read and process.  If None, use
                :attr:`files`.
            det (:obj:`int`, optional):
                The 1-indexed detector to read.  If None, :attr:`det` is
                used.
            binning (:obj:`str`, :obj:`list`, optional):
                Binning of the images in PypeIt format (a
                comma-separated string ordered by spatial then spectral
                binning in numbers of pixels).  If None, this is parsed
                from the file headers.

        Returns:
            Five lists are returned::
                - numpy arrays with the raw image data.  See
                  :func:`pypeit.spectrographs.spectrograph.Spectrograph.load_raw_frame`.
                - :class:`astropy.io.fits.Header` instances with the
                  relevant header for the image data.  See
                  :func:`pypeit.spectrographs.spectrograph.Spectrograph.load_raw_frame`.
                - :obj:`str` objects with the PypeIt-format binning
                - :obj:`slice` objects that select the data sections of
                  the returned image data, accounting for any image binning.
                - :obj:`slice` objects that select the overscan sections
                  of the returned image data, accounting for any image binning.
        """
        if files is not None:
            self._set_files(files)

        # Set the detector
        if det is not None:
            self.det = det

        # Zero out any previous load
        # TODO: Do we need to be more explicit than this?  I.e., use del
        self.raw_images = [None]*self.nfiles
        self.headers = [None]*self.nfiles
        self.binning = [None]*self.nfiles if binning is None else binning
        self.datasec = [None]*self.nfiles
        self.oscansec = [None]*self.nfiles

        for i in range(self.nfiles):
            # Load the image data and headers
            self.raw_images[i], self.headers[i] \
                    = self.spectrograph.load_raw_frame(self.files[i], det=self.det)

            if self.binning[i] is None:
                self.binning[i] = self.spectrograph.parse_binning(self.headers[i])

            # Get the data sections, one section per amplifier
            try:
                datasec, one_indexed, include_end, transpose \
                        = self.spectrograph.get_image_section(inp=self.headers[i], det=self.det,
                                                              section='datasec')
            except:
                datasec, one_indexed, include_end, transpose \
                        = self.spectrograph.get_image_section(inp=self.files[i], det=self.det,
                                                              section='datasec')
            self.datasec[i] = [ parse.sec2slice(sec, one_indexed=one_indexed,
                                                include_end=include_end, require_dim=2,
                                                transpose=transpose, binning=self.binning[i])
                                    for sec in datasec ]
            # Get the overscan sections, one section per amplifier
            try:
                oscansec, one_indexed, include_end, transpose \
                        = self.spectrograph.get_image_section(inp=self.headers[i], det=self.det,
                                                              section='oscansec')
            except:
                oscansec, one_indexed, include_end, transpose \
                        = self.spectrograph.get_image_section(inp=self.files[i], det=self.det,
                                                              section='oscansec')
            self.oscansec[i] = [ parse.sec2slice(sec, one_indexed=one_indexed,
                                                 include_end=include_end, require_dim=2,
                                                 transpose=transpose, binning=self.binning[i])
                                    for sec in oscansec ]
        # Include step
=======
        # Load the image data and headers
        self.raw_images = []  # Zeros out any previous load
        self.headers = []
        for ifile in self.file_list:
            img, head = self.spectrograph.load_raw_frame(ifile, det=self.det)
            self.raw_images.append(img)
            self.headers.append(head)
        # Get the data sections
        self.datasec, one_indexed, include_end, transpose \
            = self.spectrograph.get_image_section(self.file_list[0], self.det,section='datasec')
        self.datasec = [ parse.sec2slice(sec, one_indexed=one_indexed,
                                           include_end=include_end, require_dim=2,
                                           transpose=transpose) for sec in self.datasec ]
        # Get the overscan sections
        self.oscansec, one_indexed, include_end, transpose = \
            self.spectrograph.get_image_section(self.file_list[0], self.det,section='oscansec')
        self.oscansec = [ parse.sec2slice(sec, one_indexed=one_indexed,
                                            include_end=include_end, require_dim=2,
                                            transpose=transpose) for sec in self.oscansec ]
        # Step
>>>>>>> c87d5edd
        self.steps.append(inspect.stack()[0][3])

    def apply_gain(self, trim=True):
        """
        Apply gain (instead of ampsec scale)

        Parameters
        ----------

        Returns
        -------
        self.mspixelflat -- Modified internally

        """
        # TODO: This is overkill when self.datasec is loaded, and this
        # call is made for a few of the steps.  Can we be more
        # efficient?
        datasec_img = self.spectrograph.get_datasec_img(self.files[0], det=self.det)
        if trim:
            datasec_img = procimg.trim_frame(datasec_img, datasec_img < 1)
        if self.stack.shape != datasec_img.shape:
            raise ValueError('Shape mismatch: {0} {1}'.format(self.stack.shape, datasec_img.shape))
        
        gain = self.spectrograph.detector[self.det-1]['gain']
        if self.spectrograph.detector[self.det-1]['numamplifiers'] == 1 \
                and not isinstance(gain, list):
            gain = [gain]
        self.stack *= procimg.gain_frame(datasec_img,
                                           self.spectrograph.detector[self.det-1]['numamplifiers'],
                                           gain)
        # Step
        self.steps.append(inspect.stack()[0][3])

        # Return
        return self.stack

    def bias_subtract(self, msbias, trim=True, force=False, par=None):
        """
        Subtract the bias.

        Parameters
        ----------
        msbias : ndarray, str (optional)
          If ndarray, the input is a Bias image
          If str, the input is guides the Bias subtraction method e.g.  'overscan'
        trim

        Returns
        -------

        """
        # Check if the bias has already been subtracted
        if (inspect.stack()[0][3] in self.steps) & (not force):
            msgs.warn("Images already bias subtracted.  Use force=True to reset proc_images "
                      "and do it again. Returning...")
            return

        # Set the parameters
        if par is not None and not isinstance(par, pypeitpar.ProcessImagesPar):
            raise TypeError('Provided ParSet for must be type ProcessImagesPar.')
        if par is not None:
            self.proc_par = par

        # If trimming, get the image identifying amplifier used for the
        # data section
        datasec_img = self.spectrograph.get_datasec_img(self.files[0], det=self.det)

        msgs.info("Bias subtracting your image(s)")
        # Reset proc_images -- Is there any reason we wouldn't??
        numamplifiers = self.spectrograph.detector[self.det-1]['numamplifiers']
        for kk,image in enumerate(self.raw_images):
            # Bias subtract (move here from procimg)
            if isinstance(msbias, np.ndarray):
                msgs.info("Subtracting bias image from raw frame")
                # Trim?
                if trim:
                    image = procimg.trim_frame(image, datasec_img < 1)
                temp = image-msbias
            elif isinstance(msbias, str) and msbias == 'overscan':
                msgs.info("Using overscan to subtact")
                temp = procimg.subtract_overscan(image, numamplifiers, self.datasec[kk],
                                                 self.oscansec[kk],
                                                 method=self.proc_par['overscan'],
                                                 params=self.proc_par['overscan_par'])
                # Trim?
                if trim:
                    temp = procimg.trim_frame(temp, datasec_img < 1)
            else:
                msgs.error('Could not subtract bias level with the input bias approach.')

            # Save
            if kk==0:
                # Instantiate proc_images
                self.proc_images = np.zeros((temp.shape[0], temp.shape[1], self.nloaded))
            self.proc_images[:,:,kk] = temp.copy()
        # Step
        self.steps.append(inspect.stack()[0][3])

    def combine(self, par=None):
        """
        Combine the processed images

        Returns
        -------
        self.stack : ndarray

        """
        # Set the parameters
        if par is not None and not isinstance(par, pypeitpar.ProcessImagesPar):
            raise TypeError('Provided ParSet for must be type ProcessImagesPar.')
        if par is not None:
            self.proc_par = par

        # Now we can combine
        saturation = self.spectrograph.detector[self.det-1]['saturation']
        self.stack = combine.comb_frames(self.proc_images, frametype=self.frametype,
                                             saturation=saturation,
                                             method=self.proc_par['combine'],
                                             satpix=self.proc_par['satpix'],
                                             cosmics=self.proc_par['sigrej'],
                                             n_lohi=self.proc_par['n_lohi'],
                                             sig_lohi=self.proc_par['sig_lohi'],
                                             replace=self.proc_par['replace'])
        # Step
        self.steps.append(inspect.stack()[0][3])
        return self.stack



    def flat_field(self, pixel_flat, bpm, illum_flat=None):
        """
        Flat field the stack image

        pixel_flat and illum_flat are passed here to force users to
        consider that they're needed when calling flat_field().

        Wrapper to arflat.flatfield()

        Returns
        -------
        self.stack : ndarray
          Flat fielded

        """
        # Assign the relevant data to self
        self.pixel_flat = pixel_flat
        self.bpm = bpm
        self.illum_flat = illum_flat

        # Check that the bad-pixel mask is available
        if self.bpm is None:
            msgs.error('No bpm for {0}'.format(self.spectrograph.spectrograph))

        msgs.info("Flat fielding your image")
        # Flat-field the data and return the result

        self.stack = flat.flatfield(self.stack, self.pixel_flat, self.bpm, illum_flat=self.illum_flat)
        return self.stack

    def process(self, bias_subtract=None, apply_gain=False, trim=True, overwrite=False,
                pixel_flat=None, bpm=None, illum_flat=None):
        """
        Process the images from loading to combining

        Parameters
        ----------
        bias_subtract : str or ndarray or None
          Guides bias subtraction
        apply_gain : bool, optional
          Apply gain to the various amplifier regions
        trim : bool, optional
        overwrite :
        pixel_flat : ndarray or None
          This is the normalized pixel flat (i.e. no blaze, no slit illumination profile).
          The values of this array should have a scatter about 1.0

        Returns
        -------
        self.stack : ndarray

        """

        # Over-write?
        # TODO: This should probably raise an error.
        if (inspect.stack()[0][3] in self.steps) & (not overwrite):
            msgs.warn("Images already combined.  Use overwrite=True to do it again.")
            return

        # Load images
        if 'load_images' not in self.steps:
            self.load_images()

        # Bias subtract
        if bias_subtract is not None:
            self.bias_subtract(bias_subtract, trim=trim)
        elif 'bias_subtract' not in self.steps:
            msgs.warn("Your images have not been bias subtracted!")

        # Create proc_images from raw_images if need be
        #   Mainly if no bias subtraction was performed
        if self.proc_images is None:
            # Trim even if not bias subtracting
            temp = self.raw_images[0]
            if trim:
                datasec_img = self.spectrograph.get_datasec_img(self.files[0], det=self.det)
                temp = procimg.trim_frame(temp, datasec_img < 1)
            self.proc_images = np.zeros((temp.shape[0], temp.shape[1], self.nloaded))
            for kk,image in enumerate(self.raw_images):
                self.proc_images[:,:,kk] = procimg.trim_frame(image, datasec_img < 1) \
                                                if trim else image

        # Combine
        self.stack = self.proc_images[:,:,0] if self.proc_images.shape[2] == 1 else self.combine()
        self.raw_stack = self.stack

        # Apply gain?
        if apply_gain:
            self.apply_gain(trim=trim)

        # Flat field?
        if pixel_flat is not None:
            self.stack = self.flat_field(pixel_flat, bpm, illum_flat=illum_flat)

        # Done
        return self.stack.copy()

    # TODO sort out dark current here. Need to pass exposure time for that.
    def build_rn2img(self, trim=True):
        """
        Generate the model read noise squared image

        Currently only used by ScienceImage.

        Wrapper to procimg.rn_frame

        Returns
        -------
        self.rn2img : ndarray

        """
        msgs.info("Generating read noise image from detector properties and amplifier layout)")
        datasec_img = self.spectrograph.get_datasec_img(self.files[0], det=self.det)
        if trim:
            datasec_img = procimg.trim_frame(datasec_img, datasec_img < 1)
        detector = self.spectrograph.detector[self.det-1]
        self.rn2img = procimg.rn_frame(datasec_img, detector['gain'], detector['ronoise'], numamplifiers=detector['numamplifiers'])

        self.steps.append(inspect.stack()[0][3])
        # Return
        return self.rn2img

    def build_rawvarframe(self, trim=True):
        """
        Generate the Raw Variance frame

        Currently only used by ScienceImage.

        Wrapper to procimg.variance_frame

        Returns
        -------
        self.rawvarframe : ndarray

        """
        msgs.info("Generating raw variance frame (from detected counts [flat fielded])")
        datasec_img = self.spectrograph.get_datasec_img(self.files[0], det=self.det)
        if trim:
            datasec_img = procimg.trim_frame(datasec_img, datasec_img < 1)
        detector = self.spectrograph.detector[self.det-1]
        self.rawvarframe = procimg.variance_frame(datasec_img, self.stack,
                                                    detector['gain'], detector['ronoise'],
                                                    numamplifiers=detector['numamplifiers'],
                                                    darkcurr=detector['darkcurr'],
                                                    exptime=self.exptime)

        # Step
        self.steps.append(inspect.stack()[0][3])
        # Return
        return self.rawvarframe

    # TODO Move these staticmethods to procimg
    # This is a static method because I need to be able to run it from outside the class and would prefer
    # to not have to create an instance of the class everytime I want to do that.
    @staticmethod
    def build_crmask(stack, proc_par, det, spectrograph, ivar=None, binning=None):
        """
        Generate the CR mask frame

        Wrapper to procimg.lacosmic

        Parameters
        ----------
        varframe : ndarray, optional

        Returns
        -------
        self.crmask : ndarray
          1. = Masked CR

        """
        # Run LA Cosmic to get the cosmic ray mask
        varframe = utils.calc_ivar(ivar)
        saturation = spectrograph.detector[det-1]['saturation']
        nonlinear = spectrograph.detector[det-1]['nonlinear']
        #sigclip, objlim = spectrograph.get_lacosmics_par(proc_par,binning=binning)
        crmask = procimg.lacosmic(det, stack, saturation, nonlinear,
                                  varframe=varframe, maxiter=proc_par['lamaxiter'],
                                  grow=proc_par['grow'],
                                  remove_compact_obj=proc_par['rmcompact'],
                                  sigclip=proc_par['sigclip'],
                                  sigfrac=proc_par['sigfrac'],
                                  objlim=proc_par['objlim'])

        # Return
        return crmask

    @classmethod
    def build_mask(cls, sciimg, sciivar, crmask, bpm, saturation=1e10, mincounts=-1e10, slitmask=None):
        """
        Return the bit value mask used during extraction.

        The mask keys are defined by :class:`ScienceImageBitMask`.  Any
        pixel with mask == 0 is valid, otherwise the pixel has been
        masked.  To determine why a given pixel has been masked::

            bitmask = ScienceImageBitMask()
            reasons = bm.flagged_bits(mask[i,j])

        To get all the pixel masked for a specific set of reasons::

            indx = bm.flagged(mask, flag=['CR', 'SATURATION'])

        Returns:
            numpy.ndarray: The bit value mask for the science image.
        """
        # Instatiate the mask
        mask = np.zeros_like(sciimg, dtype=cls.bitmask.minimum_dtype(asuint=True))

        # Bad pixel mask
        indx = bpm.astype(bool)
        mask[indx] = cls.bitmask.turn_on(mask[indx], 'BPM')

        # Cosmic rays
        indx = crmask.astype(bool)
        mask[indx] = cls.bitmask.turn_on(mask[indx], 'CR')

        # Saturated pixels
        indx = sciimg >= saturation
        mask[indx] = cls.bitmask.turn_on(mask[indx], 'SATURATION')

        # Minimum counts
        indx = sciimg <= mincounts
        mask[indx] = cls.bitmask.turn_on(mask[indx], 'MINCOUNTS')

        # Undefined counts
        indx = np.invert(np.isfinite(sciimg))
        mask[indx] = cls.bitmask.turn_on(mask[indx], 'IS_NAN')

        # Bad inverse variance values
        indx = np.invert(sciivar > 0.0)
        mask[indx] = cls.bitmask.turn_on(mask[indx], 'IVAR0')

        # Undefined inverse variances
        indx = np.invert(np.isfinite(sciivar))
        mask[indx] = cls.bitmask.turn_on(mask[indx], 'IVAR_NAN')

        if slitmask is not None:
            indx = slitmask == -1
            mask[indx] = cls.bitmask.turn_on(mask[indx], 'OFFSLITS')

        return mask

    @classmethod
    def update_mask_cr(cls, mask_old, crmask_new):

        # Unset the CR bit from all places where it was set
        CR_old = (cls.bitmask.unpack(mask_old, flag='CR'))[0]
        mask_new = np.copy(mask_old)
        mask_new[CR_old] = cls.bitmask.turn_off(mask_new[CR_old], 'CR')
        # Now set the CR bit using the new crmask
        indx = crmask_new.astype(bool)
        mask_new[indx] = cls.bitmask.turn_on(mask_new[indx], 'CR')
        return mask_new


    # Do we still need this function?
    @classmethod
    def update_mask_slitmask(cls, mask_old, slitmask):

        # Pixels excluded from any slit.
        mask_new = np.copy(mask_old)
        indx = slitmask == -1
        mask_new[indx] = cls.bitmask.turn_on(mask_new[indx], 'OFFSLITS')
        return mask_new

    @classmethod
    def read_stack(cls, files, bias, pixel_flat, bpm, det, proc_par, spectrograph, illum_flat=None, reject_cr=False,
                   binning=None):
        """  Utility function for reading in image stacks using ProcessImages
        Parameters
            file_list:
            bias:
            pixel_flat:
            bpm:
            illum_flat:
        Returns:
        """
        nfiles = len(files)
        for ifile in range(nfiles):
            this_proc = ProcessImages(spectrograph, [files[ifile]], det=det, par=proc_par)
            # TODO I think trim should be hard wired, and am not letting it be a free parameter
            sciimg = this_proc.process(bias_subtract=bias,pixel_flat=pixel_flat, illum_flat=illum_flat, bpm=bpm,
                                       apply_gain=True, trim=True)
            # Allocate the images
            if ifile == 0:
                # numpy is row major so stacking will be fastest with nfiles as the first dimensions
                shape = (nfiles, sciimg.shape[0],sciimg.shape[1])
                sciimg_stack  = np.zeros(shape)
                sciivar_stack = np.zeros(shape)
                rn2img_stack  = np.zeros(shape)
                crmask_stack  = np.zeros(shape,dtype=bool)
                mask_stack  = np.zeros(shape,this_proc.bitmask.minimum_dtype(asuint=True))

            # Construct raw variance image
            rawvarframe = this_proc.build_rawvarframe(trim=True)
            # Mask cosmic rays
            sciivar_stack[ifile,:,:] =  utils.calc_ivar(rawvarframe)
            if reject_cr:
                crmask_stack[ifile,:,:] = this_proc.build_crmask(sciimg, proc_par, det, spectrograph,
                                                                 ivar=sciivar_stack[ifile,:,:], binning=binning)
            sciimg_stack[ifile,:,:] = sciimg
            # Build read noise squared image
            rn2img_stack[ifile,:,:] = this_proc.build_rn2img()
            # Final mask for this image
            mask_stack[ifile,:,:] = this_proc.build_mask(sciimg, sciivar_stack[ifile,:,:], crmask_stack[ifile,:,:],
                                                         bpm, saturation = spectrograph.detector[det - 1]['saturation'],
                                                         mincounts = spectrograph.detector[det - 1]['mincounts'])

        return sciimg_stack, sciivar_stack, rn2img_stack, crmask_stack, mask_stack

    # This is a static method because I need to be able to run it from outside the class and would prefer
    # to not have to create an instance of the class everytime I want to do that.
    @staticmethod
    def build_crmask(stack, proc_par, det, spectrograph, ivar=None, binning=None):
        """
        Generate the CR mask frame

        Wrapper to procimg.lacosmic

        Parameters
        ----------
        varframe : ndarray, optional

        Returns
        -------
        self.crmask : ndarray
          1. = Masked CR

        """
        # Run LA Cosmic to get the cosmic ray mask
        varframe = utils.calc_ivar(ivar)
        saturation = spectrograph.detector[det-1]['saturation']
        nonlinear = spectrograph.detector[det-1]['nonlinear']
        #sigclip, objlim = spectrograph.get_lacosmics_par(proc_par,binning=binning)
        crmask = procimg.lacosmic(det, stack, saturation, nonlinear,
                                  varframe=varframe, maxiter=proc_par['lamaxiter'],
                                  grow=proc_par['grow'],
                                  remove_compact_obj=proc_par['rmcompact'],
                                  sigclip=proc_par['sigclip'],
                                  sigfrac=proc_par['sigfrac'],
                                  objlim=proc_par['objlim'])

        # Return
        return crmask

    @classmethod
    def build_mask(cls, sciimg, sciivar, crmask, bpm, saturation=1e10, mincounts=-1e10, slitmask=None):
        """
        Return the bit value mask used during extraction.

        The mask keys are defined by :class:`ScienceImageBitMask`.  Any
        pixel with mask == 0 is valid, otherwise the pixel has been
        masked.  To determine why a given pixel has been masked::

            bitmask = ScienceImageBitMask()
            reasons = bm.flagged_bits(mask[i,j])

        To get all the pixel masked for a specific set of reasons::

            indx = bm.flagged(mask, flag=['CR', 'SATURATION'])

        Returns:
            numpy.ndarray: The bit value mask for the science image.
        """
        # Instatiate the mask
        mask = np.zeros_like(sciimg, dtype=cls.bitmask.minimum_dtype(asuint=True))

        # Bad pixel mask
        indx = bpm.astype(bool)
        mask[indx] = cls.bitmask.turn_on(mask[indx], 'BPM')

        # Cosmic rays
        indx = crmask.astype(bool)
        mask[indx] = cls.bitmask.turn_on(mask[indx], 'CR')

        # Saturated pixels
        indx = sciimg >= saturation
        mask[indx] = cls.bitmask.turn_on(mask[indx], 'SATURATION')

        # Minimum counts
        indx = sciimg <= mincounts
        mask[indx] = cls.bitmask.turn_on(mask[indx], 'MINCOUNTS')

        # Undefined counts
        indx = np.invert(np.isfinite(sciimg))
        mask[indx] = cls.bitmask.turn_on(mask[indx], 'IS_NAN')

        # Bad inverse variance values
        indx = np.invert(sciivar > 0.0)
        mask[indx] = cls.bitmask.turn_on(mask[indx], 'IVAR0')

        # Undefined inverse variances
        indx = np.invert(np.isfinite(sciivar))
        mask[indx] = cls.bitmask.turn_on(mask[indx], 'IVAR_NAN')

        if slitmask is not None:
            indx = slitmask == -1
            mask[indx] = cls.bitmask.turn_on(mask[indx], 'OFFSLITS')

        return mask

    @classmethod
    def update_mask_cr(cls, mask_old, crmask_new):

        # Unset the CR bit from all places where it was set
        CR_old = (cls.bitmask.unpack(mask_old, flag='CR'))[0]
        mask_new = np.copy(mask_old)
        mask_new[CR_old] = cls.bitmask.turn_off(mask_new[CR_old], 'CR')
        # Now set the CR bit using the new crmask
        indx = crmask_new.astype(bool)
        mask_new[indx] = cls.bitmask.turn_on(mask_new[indx], 'CR')
        return mask_new


    # Do we still need this function?
    @classmethod
    def update_mask_slitmask(cls, mask_old, slitmask):

        # Pixels excluded from any slit.
        mask_new = np.copy(mask_old)
        indx = slitmask == -1
        mask_new[indx] = cls.bitmask.turn_on(mask_new[indx], 'OFFSLITS')
        return mask_new

    @classmethod
    def read_stack(cls, files, bias, pixel_flat, bpm, det, proc_par, spectrograph, illum_flat=None, reject_cr=False,
                   binning=None):
        """  Utility function for reading in image stacks using ProcessImages
        Parameters
            file_list:
            bias:
            pixel_flat:
            bpm:
            illum_flat:
        Returns:
        """
        nfiles = len(files)
        for ifile in range(nfiles):
            this_proc = ProcessImages(spectrograph, [files[ifile]], det=det, par=proc_par)
            # TODO I think trim should be hard wired, and am not letting it be a free parameter
            sciimg = this_proc.process(bias_subtract=bias,pixel_flat=pixel_flat, illum_flat=illum_flat, bpm=bpm,
                                       apply_gain=True, trim=True)
            # Allocate the images
            if ifile == 0:
                # numpy is row major so stacking will be fastest with nfiles as the first dimensions
                shape = (nfiles, sciimg.shape[0],sciimg.shape[1])
                sciimg_stack  = np.zeros(shape)
                sciivar_stack = np.zeros(shape)
                rn2img_stack  = np.zeros(shape)
                crmask_stack  = np.zeros(shape,dtype=bool)
                mask_stack  = np.zeros(shape,this_proc.bitmask.minimum_dtype(asuint=True))

            # Construct raw variance image
            rawvarframe = this_proc.build_rawvarframe(trim=True)
            # Mask cosmic rays
            sciivar_stack[ifile,:,:] =  utils.calc_ivar(rawvarframe)
            if reject_cr:
                crmask_stack[ifile,:,:] = this_proc.build_crmask(sciimg, proc_par, det, spectrograph,
                                                                 ivar=sciivar_stack[ifile,:,:], binning=binning)
            sciimg_stack[ifile,:,:] = sciimg
            # Build read noise squared image
            rn2img_stack[ifile,:,:] = this_proc.build_rn2img()
            # Final mask for this image
            mask_stack[ifile,:,:] = this_proc.build_mask(sciimg, sciivar_stack[ifile,:,:], crmask_stack[ifile,:,:],
                                                         bpm, saturation = spectrograph.detector[det - 1]['saturation'],
                                                         mincounts = spectrograph.detector[det - 1]['mincounts'])

        return sciimg_stack, sciivar_stack, rn2img_stack, crmask_stack, mask_stack

    def show(self, attr='stack', idx=None, display='ginga'):
        """
        Show an image

        Parameters
        ----------
        attr : str, optional
          Internal name of the image to show
            proc_image, raw_image, stack
        idx : int, optional
          Specifies the index of the raw or processed image
          Required if proc_image or raw_image is called
        display : str

        Returns
        -------

        """
        if 'proc_image' in attr:
            img = self.proc_images[:,:,idx]
        elif 'raw_image' in attr:
            img = self.raw_images[idx]
        elif 'stack' in attr:
            img = self.stack
        else:
            msgs.warn("Options:  proc_image, raw_image, stack")
            return
        # Show
        viewer, ch = ginga.show_image(img)

    def write_stack_to_fits(self, outfile, overwrite=True):
        """
        Write the combined image to disk as a FITS file

        Parameters
        ----------
        outfile : str
        overwrite

        Returns
        -------

        """
        if self.stack is None:
            msgs.warn("You need to generate the stack before you can write it!")
            return
        #
        hdu = fits.PrimaryHDU(self.stack)
        # Add raw_files to header
        for i in range(self.nfiles):
            hdrname = "FRAME{0:03d}".format(i+1)
            hdu.header[hdrname] = self.files[i]
        # Spectrograph
        hdu.header['INSTRUME'] = self.spectrograph.spectrograph
        # Parameters
        self.proc_par.to_header(hdu.header)
        # Steps
        steps = ','
        hdu.header['STEPS'] = steps.join(self.steps)
        # Finish
        hlist = [hdu]
        hdulist = fits.HDUList(hlist)
        hdulist.writeto(outfile, overwrite=overwrite)
        msgs.info("Wrote stacked image to {:s}".format(outfile))

    def __repr__(self):
        txt = '<{:s}: nimg={:d}'.format(self.__class__.__name__,
                                         self.nfiles)
        if len(self.steps) > 0:
            txt+= ' steps: ['
            for step in self.steps:
                txt += '{:s}, '.format(step)
            txt = txt[:-2]+']'  # Trim the trailing comma
        txt += '>'
        return txt


<<<<<<< HEAD
# TODO Add a function here that just reads in a fits file given a filename. Guess the instrument from the headers.
=======



# TODO Add a function here that just reads in a fits file given a filename. Guess the instrument from the headers.
>>>>>>> c87d5edd
<|MERGE_RESOLUTION|>--- conflicted
+++ resolved
@@ -259,7 +259,6 @@
 
     def load_images(self, files=None, det=None, binning=None):
         """
-<<<<<<< HEAD
         Load image header, data, and relevant image sections into
         memory.
 
@@ -342,28 +341,6 @@
                                                  transpose=transpose, binning=self.binning[i])
                                     for sec in oscansec ]
         # Include step
-=======
-        # Load the image data and headers
-        self.raw_images = []  # Zeros out any previous load
-        self.headers = []
-        for ifile in self.file_list:
-            img, head = self.spectrograph.load_raw_frame(ifile, det=self.det)
-            self.raw_images.append(img)
-            self.headers.append(head)
-        # Get the data sections
-        self.datasec, one_indexed, include_end, transpose \
-            = self.spectrograph.get_image_section(self.file_list[0], self.det,section='datasec')
-        self.datasec = [ parse.sec2slice(sec, one_indexed=one_indexed,
-                                           include_end=include_end, require_dim=2,
-                                           transpose=transpose) for sec in self.datasec ]
-        # Get the overscan sections
-        self.oscansec, one_indexed, include_end, transpose = \
-            self.spectrograph.get_image_section(self.file_list[0], self.det,section='oscansec')
-        self.oscansec = [ parse.sec2slice(sec, one_indexed=one_indexed,
-                                            include_end=include_end, require_dim=2,
-                                            transpose=transpose) for sec in self.oscansec ]
-        # Step
->>>>>>> c87d5edd
         self.steps.append(inspect.stack()[0][3])
 
     def apply_gain(self, trim=True):
@@ -804,165 +781,6 @@
 
         return sciimg_stack, sciivar_stack, rn2img_stack, crmask_stack, mask_stack
 
-    # This is a static method because I need to be able to run it from outside the class and would prefer
-    # to not have to create an instance of the class everytime I want to do that.
-    @staticmethod
-    def build_crmask(stack, proc_par, det, spectrograph, ivar=None, binning=None):
-        """
-        Generate the CR mask frame
-
-        Wrapper to procimg.lacosmic
-
-        Parameters
-        ----------
-        varframe : ndarray, optional
-
-        Returns
-        -------
-        self.crmask : ndarray
-          1. = Masked CR
-
-        """
-        # Run LA Cosmic to get the cosmic ray mask
-        varframe = utils.calc_ivar(ivar)
-        saturation = spectrograph.detector[det-1]['saturation']
-        nonlinear = spectrograph.detector[det-1]['nonlinear']
-        #sigclip, objlim = spectrograph.get_lacosmics_par(proc_par,binning=binning)
-        crmask = procimg.lacosmic(det, stack, saturation, nonlinear,
-                                  varframe=varframe, maxiter=proc_par['lamaxiter'],
-                                  grow=proc_par['grow'],
-                                  remove_compact_obj=proc_par['rmcompact'],
-                                  sigclip=proc_par['sigclip'],
-                                  sigfrac=proc_par['sigfrac'],
-                                  objlim=proc_par['objlim'])
-
-        # Return
-        return crmask
-
-    @classmethod
-    def build_mask(cls, sciimg, sciivar, crmask, bpm, saturation=1e10, mincounts=-1e10, slitmask=None):
-        """
-        Return the bit value mask used during extraction.
-
-        The mask keys are defined by :class:`ScienceImageBitMask`.  Any
-        pixel with mask == 0 is valid, otherwise the pixel has been
-        masked.  To determine why a given pixel has been masked::
-
-            bitmask = ScienceImageBitMask()
-            reasons = bm.flagged_bits(mask[i,j])
-
-        To get all the pixel masked for a specific set of reasons::
-
-            indx = bm.flagged(mask, flag=['CR', 'SATURATION'])
-
-        Returns:
-            numpy.ndarray: The bit value mask for the science image.
-        """
-        # Instatiate the mask
-        mask = np.zeros_like(sciimg, dtype=cls.bitmask.minimum_dtype(asuint=True))
-
-        # Bad pixel mask
-        indx = bpm.astype(bool)
-        mask[indx] = cls.bitmask.turn_on(mask[indx], 'BPM')
-
-        # Cosmic rays
-        indx = crmask.astype(bool)
-        mask[indx] = cls.bitmask.turn_on(mask[indx], 'CR')
-
-        # Saturated pixels
-        indx = sciimg >= saturation
-        mask[indx] = cls.bitmask.turn_on(mask[indx], 'SATURATION')
-
-        # Minimum counts
-        indx = sciimg <= mincounts
-        mask[indx] = cls.bitmask.turn_on(mask[indx], 'MINCOUNTS')
-
-        # Undefined counts
-        indx = np.invert(np.isfinite(sciimg))
-        mask[indx] = cls.bitmask.turn_on(mask[indx], 'IS_NAN')
-
-        # Bad inverse variance values
-        indx = np.invert(sciivar > 0.0)
-        mask[indx] = cls.bitmask.turn_on(mask[indx], 'IVAR0')
-
-        # Undefined inverse variances
-        indx = np.invert(np.isfinite(sciivar))
-        mask[indx] = cls.bitmask.turn_on(mask[indx], 'IVAR_NAN')
-
-        if slitmask is not None:
-            indx = slitmask == -1
-            mask[indx] = cls.bitmask.turn_on(mask[indx], 'OFFSLITS')
-
-        return mask
-
-    @classmethod
-    def update_mask_cr(cls, mask_old, crmask_new):
-
-        # Unset the CR bit from all places where it was set
-        CR_old = (cls.bitmask.unpack(mask_old, flag='CR'))[0]
-        mask_new = np.copy(mask_old)
-        mask_new[CR_old] = cls.bitmask.turn_off(mask_new[CR_old], 'CR')
-        # Now set the CR bit using the new crmask
-        indx = crmask_new.astype(bool)
-        mask_new[indx] = cls.bitmask.turn_on(mask_new[indx], 'CR')
-        return mask_new
-
-
-    # Do we still need this function?
-    @classmethod
-    def update_mask_slitmask(cls, mask_old, slitmask):
-
-        # Pixels excluded from any slit.
-        mask_new = np.copy(mask_old)
-        indx = slitmask == -1
-        mask_new[indx] = cls.bitmask.turn_on(mask_new[indx], 'OFFSLITS')
-        return mask_new
-
-    @classmethod
-    def read_stack(cls, files, bias, pixel_flat, bpm, det, proc_par, spectrograph, illum_flat=None, reject_cr=False,
-                   binning=None):
-        """  Utility function for reading in image stacks using ProcessImages
-        Parameters
-            file_list:
-            bias:
-            pixel_flat:
-            bpm:
-            illum_flat:
-        Returns:
-        """
-        nfiles = len(files)
-        for ifile in range(nfiles):
-            this_proc = ProcessImages(spectrograph, [files[ifile]], det=det, par=proc_par)
-            # TODO I think trim should be hard wired, and am not letting it be a free parameter
-            sciimg = this_proc.process(bias_subtract=bias,pixel_flat=pixel_flat, illum_flat=illum_flat, bpm=bpm,
-                                       apply_gain=True, trim=True)
-            # Allocate the images
-            if ifile == 0:
-                # numpy is row major so stacking will be fastest with nfiles as the first dimensions
-                shape = (nfiles, sciimg.shape[0],sciimg.shape[1])
-                sciimg_stack  = np.zeros(shape)
-                sciivar_stack = np.zeros(shape)
-                rn2img_stack  = np.zeros(shape)
-                crmask_stack  = np.zeros(shape,dtype=bool)
-                mask_stack  = np.zeros(shape,this_proc.bitmask.minimum_dtype(asuint=True))
-
-            # Construct raw variance image
-            rawvarframe = this_proc.build_rawvarframe(trim=True)
-            # Mask cosmic rays
-            sciivar_stack[ifile,:,:] =  utils.calc_ivar(rawvarframe)
-            if reject_cr:
-                crmask_stack[ifile,:,:] = this_proc.build_crmask(sciimg, proc_par, det, spectrograph,
-                                                                 ivar=sciivar_stack[ifile,:,:], binning=binning)
-            sciimg_stack[ifile,:,:] = sciimg
-            # Build read noise squared image
-            rn2img_stack[ifile,:,:] = this_proc.build_rn2img()
-            # Final mask for this image
-            mask_stack[ifile,:,:] = this_proc.build_mask(sciimg, sciivar_stack[ifile,:,:], crmask_stack[ifile,:,:],
-                                                         bpm, saturation = spectrograph.detector[det - 1]['saturation'],
-                                                         mincounts = spectrograph.detector[det - 1]['mincounts'])
-
-        return sciimg_stack, sciivar_stack, rn2img_stack, crmask_stack, mask_stack
-
     def show(self, attr='stack', idx=None, display='ginga'):
         """
         Show an image
@@ -1040,11 +858,4 @@
         return txt
 
 
-<<<<<<< HEAD
 # TODO Add a function here that just reads in a fits file given a filename. Guess the instrument from the headers.
-=======
-
-
-
-# TODO Add a function here that just reads in a fits file given a filename. Guess the instrument from the headers.
->>>>>>> c87d5edd
