"""
Module for guiding 1D Wavelength Calibration
"""
import os
import copy
import inspect

import numpy as np

from matplotlib import pyplot as plt

import linetools.utils

from pypeit import msgs
from pypeit import masterframe
from pypeit.core import arc, qa, pixels
from pypeit.core.wavecal import autoid, waveio

from pypeit import debugger

class WaveCalib(masterframe.MasterFrame):
    """
    Class to guide wavelength calibration

    Args:
        msarc (np.ndarray or None): Arc image, created by the ArcImage class
        tslits_dict (dict or None):  TraceSlits dict
        spectrograph (:class:`pypeit.spectrographs.spectrograph.Spectrograph` or None):
            The `Spectrograph` instance that sets the
            instrument used to take the observations.  Used to set
            :attr:`spectrograph`.
        par (:class:`pypeit.par.pypeitpar.WaveSolutionPar` or None):
            The parameters used for the wavelength solution
        binspectral (int, optional): Binning of the Arc in the spectral dimension
        det (int, optional): Detector number
        master_key (str, optional)
        master_dir (str, optional): Path to master frames
        reuse_masters (bool, optional):  Load from disk if possible
        qa_path (str, optional):  For QA
        msbpm (ndarray, optional): Bad pixel mask image

    Attributes:
        frametype : str
          Hard-coded to 'wv_calib'
        steps : list
          List of the processing steps performed
        wv_calib : dict
          Primary output
          Keys
            0, 1, 2, 3 -- Solution for individual slit
            steps
        arccen (ndarray): (nwave, nslit) Extracted arc(s) down the center of the slit(s)
        maskslits : ndarray (nslit); bool
          Slits to ignore because they were not extracted
          WARNING: Outside of this Class, it is best to regenerate
          the mask using  make_maskslits()
    """

    # Frametype is a class attribute
    frametype = 'wv_calib'
    master_type = 'WaveCalib'

    def __init__(self, msarc, tslits_dict, spectrograph, par, binspectral=None, det=1,
                 master_key=None, master_dir=None, reuse_masters=False, qa_path=None,
                 msbpm=None):

        # MasterFrame
        masterframe.MasterFrame.__init__(self, self.master_type, master_dir=master_dir,
                                         master_key=master_key, file_format='json',
                                         reuse_masters=reuse_masters)

        # Required parameters (but can be None)
        self.msarc = msarc
        self.tslits_dict = tslits_dict
        self.spectrograph = spectrograph
        self.par = par

        # Optional parameters
        self.bpm = msbpm
        self.binspectral = binspectral
        self.qa_path = qa_path
        self.det = det
        self.master_key = master_key

        # Attributes
        self.steps = []    # steps executed
        self.wv_calib = {} # main output
        self.arccen = None # central arc spectrum

        # --------------------------------------------------------------
        # TODO: Build another base class that does these things for both
        # WaveTilts and WaveCalib?

        # Get the non-linear count level
        self.nonlinear_counts = 1e10 if self.spectrograph is None \
                                    else self.spectrograph.nonlinear_counts(det=self.det)

        # Set the slitmask and slit boundary related attributes that the
        # code needs for execution. This also deals with arcimages that
        # have a different binning then the trace images used to defined
        # the slits
        if self.tslits_dict is not None and self.msarc is not None:
            self.slitmask_science = pixels.tslits2mask(self.tslits_dict)
            inmask = self.bpm == 0 if self.bpm is not None \
                                    else np.ones_like(self.slitmask_science, dtype=bool)
            self.shape_science = self.slitmask_science.shape
            self.shape_arc = self.msarc.shape
            self.nslits = self.tslits_dict['slit_left'].shape[1]
            self.slit_left = arc.resize_slits2arc(self.shape_arc, self.shape_science,
                                                  self.tslits_dict['slit_left'])
            self.slit_righ = arc.resize_slits2arc(self.shape_arc, self.shape_science,
                                                  self.tslits_dict['slit_righ'])
            self.slitcen   = arc.resize_slits2arc(self.shape_arc, self.shape_science,
                                                  self.tslits_dict['slitcen'])
            self.slitmask  = arc.resize_mask2arc(self.shape_arc, self.slitmask_science)
            self.inmask = arc.resize_mask2arc(self.shape_arc, inmask)
            # TODO: Remove the following two lines if deemed ok
            if self.par['method'] != 'full_template':
                self.inmask &= self.msarc < self.nonlinear_counts
        else:
            self.slitmask_science = None
            self.shape_science = None
            self.shape_arc = None
            self.nslits = 0
            self.slit_left = None
            self.slit_righ = None
            self.slitcen = None
            self.slitmask = None
            self.inmask = None
        # --------------------------------------------------------------

    def build_wv_calib(self, arccen, method, skip_QA=False):
        """
        Main routine to generate the wavelength solutions in a loop over slits
        Wrapper to arc.simple_calib or arc.calib_with_arclines

        self.maskslits is updated for slits that fail

        Args:
            method : str
              'simple' -- arc.simple_calib
              'arclines' -- arc.calib_with_arclines
              'holy-grail' -- wavecal.autoid.HolyGrail
              'reidentify' -- wavecal.auotid.ArchiveReid
              'full_template' -- wavecal.auotid.full_template
            skip_QA (bool, optional)

        Returns:
            dict:  self.wv_calib
        """
        # Obtain a list of good slits
        ok_mask = np.where(~self.maskslits)[0]

        # Obtain calibration for all slits
        if method == 'simple':
            lines = self.par['lamps']
            line_lists = waveio.load_line_lists(lines)

            self.wv_calib = arc.simple_calib_driver(self.msarc, line_lists, arccen, ok_mask,
                                                    nfitpix=self.par['nfitpix'],
                                                    IDpixels=self.par['IDpixels'],
                                                    IDwaves=self.par['IDwaves'])
        elif method == 'semi-brute':
            # TODO: THIS IS CURRENTLY BROKEN
            debugger.set_trace()
            final_fit = {}
            for slit in ok_mask:
                # HACKS BY JXP
                self.par['wv_cen'] = 8670.
                self.par['disp'] = 1.524
                # ToDO remove these hacks and use the parset in semi_brute
                best_dict, ifinal_fit \
                        = autoid.semi_brute(arccen[:, slit], self.par['lamps'], self.par['wv_cen'],
                                            self.par['disp'], match_toler=self.par['match_toler'],
                                            func=self.par['func'], n_first=self.par['n_first'],
                                            sigrej_first=self.par['n_first'],
                                            n_final=self.par['n_final'],
                                            sigrej_final=self.par['sigrej_final'],
                                            sigdetect=self.par['sigdetect'],
                                            nonlinear_counts= self.nonlinear_counts)
                final_fit[str(slit)] = ifinal_fit.copy()
        elif method == 'basic':
            final_fit = {}
            for slit in ok_mask:
                status, ngd_match, match_idx, scores, ifinal_fit = \
                        autoid.basic(arccen[:, slit], self.par['lamps'], self.par['wv_cen'],
                                     self.par['disp'], nonlinear_counts=self.nonlinear_counts)
                final_fit[str(slit)] = ifinal_fit.copy()
                if status != 1:
                    self.maskslits[slit] = True
        elif method == 'holy-grail':
            # Sometimes works, sometimes fails
            arcfitter = autoid.HolyGrail(arccen, par=self.par, ok_mask=ok_mask)
            patt_dict, final_fit = arcfitter.get_results()
        elif method == 'reidentify':
            # Now preferred
            arcfitter = autoid.ArchiveReid(arccen, par=self.par, ok_mask=ok_mask)
            patt_dict, final_fit = arcfitter.get_results()
        elif method == 'full_template':
            # Now preferred
            if self.binspectral is None:
                msgs.error("You must specify binspectral for the full_template method!")
            final_fit = autoid.full_template(arccen, self.par, ok_mask, self.det, self.binspectral,
                                             nsnippet=self.par['nsnippet'])
        else:
            msgs.error('Unrecognized wavelength calibration method: {:}'.format(method))

        self.wv_calib = final_fit

        # Remake mask (*mainly for the QA that follows*)
        self.maskslits = self.make_maskslits(len(self.maskslits))
        ok_mask = np.where(~self.maskslits)[0]

        # QA
        if not skip_QA:
            for slit in ok_mask:
                outfile = qa.set_qa_filename(self.master_key, 'arc_fit_qa', slit=slit,
                                             out_dir=self.qa_path)
                autoid.arc_fit_qa(self.wv_calib[str(slit)], outfile = outfile)

        # Return
        self.steps.append(inspect.stack()[0][3])
        return self.wv_calib

    def echelle_2dfit(self, wv_calib, debug=False, skip_QA=False):
        """
        Evaluate 2-d wavelength solution for echelle data. Unpacks
        wv_calib for slits to be input into  arc.fit2darc

        Args:
            wv_calib (dict): Wavelength calibration
            debug (bool, optional):  Show debugging info
            skip_QA (bool, optional): Skip QA

        Returns:
            dict: dictionary containing information from 2-d fit

        """
        msgs.info('Fitting 2-d wavelength solution for echelle....')
        all_wave = np.array([], dtype=float)
        all_pixel = np.array([], dtype=float)
        all_order = np.array([],dtype=float)

        # Obtain a list of good slits
        ok_mask = np.where(~self.maskslits)[0]
        nspec = self.msarc.shape[0]
        for islit in wv_calib.keys():
            if int(islit) not in ok_mask:
                continue
            iorder = self.spectrograph.slit2order(islit, len(self.maskslits))
            mask_now = wv_calib[islit]['mask']
            all_wave = np.append(all_wave, wv_calib[islit]['wave_fit'][mask_now])
            all_pixel = np.append(all_pixel, wv_calib[islit]['pixel_fit'][mask_now])
            all_order = np.append(all_order, np.full_like(wv_calib[islit]['pixel_fit'][mask_now],
                                                          float(iorder)))

        # Fit
        fit2d_dict = arc.fit2darc(all_wave, all_pixel, all_order, nspec,
                                  nspec_coeff=self.par['ech_nspec_coeff'],
                                  norder_coeff=self.par['ech_norder_coeff'],
                                  sigrej=self.par['ech_sigrej'], debug=debug)

        self.steps.append(inspect.stack()[0][3])

        # QA
        if not skip_QA:
            outfile_global = qa.set_qa_filename(self.master_key, 'arc_fit2d_global_qa',
                                                out_dir=self.qa_path)
            arc.fit2darc_global_qa(fit2d_dict, outfile=outfile_global)
            outfile_orders = qa.set_qa_filename(self.master_key, 'arc_fit2d_orders_qa',
                                                out_dir=self.qa_path)
            arc.fit2darc_orders_qa(fit2d_dict, outfile=outfile_orders)

        return fit2d_dict

    # TODO: JFH this method is identical to the code in wavetilts.
    # SHould we make it a separate function?
    def extract_arcs(self, slitcen, slitmask, msarc, inmask):
        """
        Extract the arcs down each slit/order

        Wrapper to arc.get_censpec()

        Returns
        -------
        (self.arccen, self.arc_maskslit_
           self.arccen: ndarray, (nspec, nslit)
              arc spectrum for all slits
            self.arc_maskslit: ndarray, bool (nsit)
              boolean array containing a mask indicating which slits are good

        """
        # Full template kludge
        if self.par['method'] == 'full_template':
            nonlinear = 1e10
        else:
            nonlinear = self.nonlinear_counts
        # Do it
        # TODO: Consider *not* passing in nonlinear_counts;  Probably
        # should not mask saturated lines at this stage
        arccen, arc_maskslit = arc.get_censpec(slitcen, slitmask, msarc, inmask=inmask,
                                               nonlinear_counts=nonlinear)
        # Step
        self.steps.append(inspect.stack()[0][3])
        return arccen, arc_maskslit

    def save(self, outfile=None, overwrite=True):
        """
        Save the wavelength calibration data to a master frame.

        This is largely a wrapper for
        :func:`pypeit.core.wavecal.waveio.save_wavelength_calibration`.

        Args:
            outfile (:obj:`str`, optional):
                Name for the output file.  Defaults to
                :attr:`file_path`.
            overwrite (:obj:`bool`, optional):
                Overwrite any existing file.
        """
        _outfile = self.file_path if outfile is None else outfile
        # Check if it exists
        if os.path.exists(_outfile) and not overwrite:
            msgs.warn('Master file exists: {0}'.format(_outfile) + msgs.newline()
                      + 'Set overwrite=True to overwrite it.')
            return

        # Report and save
        waveio.save_wavelength_calibration(_outfile, self.wv_calib, overwrite=overwrite)
        msgs.info('Master frame written to {0}'.format(_outfile))

    def load(self, ifile=None):
        """
        Load a full (all slit) wavelength calibration.

        This is largely a wrapper for
        :func:`pypeit.core.wavecal.waveio.load_wavelength_calibration`.

        Args:
            ifile (:obj:`str`, optional):
                Name of the master frame file.  Defaults to
                :attr:`file_path`.

        Returns:
            dict or None: self.wv_calib
        """
        if not self.reuse_masters:
            # User does not want to load masters
            msgs.warn('PypeIt will not reuse masters!')
            return None

        # Check the input path
        _ifile = self.file_path if ifile is None else ifile

        if not os.path.isfile(_ifile):
            # Master file doesn't exist
            msgs.warn('No Master {0} frame found: {1}'.format(self.master_type, self.file_path))
            return None

        # Read, save it to self, return
        # TODO: Need to save it to self?
        msgs.info('Loading Master {0} frame: {1}'.format(self.master_type, _ifile))
        self.wv_calib = waveio.load_wavelength_calibration(_ifile)
        return self.wv_calib

    @staticmethod
    def load_from_file(filename):
        """
        Load a full (all slit) wavelength calibration.

        This simply executes
        :func:`pypeit.core.wavecal.waveio.load_wavelength_calibration`.

        Args:
            filename (:obj:`str`):
                Name of the master frame file.

        Returns:
            dict: The wavelength calibration data.
        """
        return waveio.load_wavelength_calibration(filename)

    def make_maskslits(self, nslit):
        """
        (re)Generate the mask for wv_calib based on its contents
        This is the safest way to go...

        Args:
            nslit (int): Number of slits/orders

        Returns:
            ndarray: self.maskslits, boolean array -- True = masked, i.e. do not use

        """
        # Set mask based on wv_calib
        mask = np.array([True]*nslit)
        for key in self.wv_calib.keys():
            if key in ['steps', 'par', 'fit2d']:
                continue
            if (self.wv_calib[key] is not None) and (len(self.wv_calib[key]) > 0):
                mask[int(key)] = False
        self.maskslits = mask
        return self.maskslits

    def run(self, skip_QA=False, debug=False):
        """
        Main driver for wavelength calibration

        Code flow:
          1. Extract 1D arc spectra down the center of each slit/order
          2. Load the parameters guiding wavelength calibration
          3. Generate the 1D wavelength fits
          4. Generate a mask

        Args:
            skip_QA : bool, optional

        Returns:
            dict, ndarray:  wv_calib dict and maskslits bool array

        """
        ###############
        # Extract an arc down each slit
        self.arccen, self.maskslits = self.extract_arcs(self.slitcen, self.slitmask, self.msarc,
                                                        self.inmask)

        # Fill up the calibrations and generate QA
        self.wv_calib = self.build_wv_calib(self.arccen, self.par['method'], skip_QA=skip_QA)

        # Return
        if self.par['echelle'] is True:
            fit2d_dict = self.echelle_2dfit(self.wv_calib, skip_QA = skip_QA, debug=debug)
            self.wv_calib['fit2d'] = fit2d_dict

        # Build mask
        self.make_maskslits(self.nslits)

        # Pack up
        self.wv_calib['steps'] = self.steps
        sv_par = self.par.data.copy()
        self.wv_calib['par'] = sv_par

        return self.wv_calib, self.maskslits

    def show(self, item, slit=None):
        """
        Show one of the class internals

        Args:
            item (str):
              'spec' -- Show the fitted points and solution;  requires slit
              'fit' -- Show fit QA; requires slit
            slit (int, optional):

        Returns:

        """
        if item == 'spec':
            # spec
            spec = self.wv_calib[str(slit)]['spec']
            # tcent
            tcent = self.wv_calib[str(slit)]['tcent']
            yt = np.zeros_like(tcent)
            for jj,t in enumerate(tcent):
                it = int(np.round(t))
                yt[jj] = np.max(spec[it-1:it+1])
            # Plot
            plt.clf()
            ax=plt.gca()
            ax.plot(spec, drawstyle='steps-mid')
            ax.scatter(tcent, yt, color='red', marker='*')
            ax.set_xlabel('Pixel')
            ax.set_ylabel('Counts')
            plt.show()
        elif item == 'fit':
            autoid.arc_fit_qa(self.wv_calib[str(slit)])

    def __repr__(self):
        # Generate sets string
        txt = '<{:s}: '.format(self.__class__.__name__)
        if len(self.steps) > 0:
            txt+= ' steps: ['
            for step in self.steps:
                txt += '{:s}, '.format(step)
            txt = txt[:-2]+']'  # Trim the trailing comma
        txt += '>'
        return txt

<<<<<<< HEAD

def load_wv_calib(filename):
    """
    Utility function which enables one to load the wv_calib and parset from a master file one line
    of code without instantiating the class.

    Note:  This method instantiates without a Spectrograph

    Args:
        filename (str): Master file name

    Returns:
        tuple (dict, parset): wv_calib dict, wavelengths parset
    """
=======
>>>>>>> 5348210d

# TODO: Use waveio.load_wavelength_calibration
#def load_wv_calib(filename):
#    """
#    Utility function which enables one to load the wv_calib and parset from a master file one line
#    of code without instantiating the class.
#
#    Note:  This method instantiates without a Spectrograph
#
#    Args:
#        filename (str): Master file name
#
#    Returns:
#        tuple (dict, parset): wv_calib dict, wavelengths parset
#    """
#
#    waveCalib = WaveCalib(None, None, None, None)
#    wv_calib, _ = waveCalib.load_master(filename)
#    return wv_calib, wv_calib['par'].copy()

<|MERGE_RESOLUTION|>--- conflicted
+++ resolved
@@ -486,23 +486,6 @@
         txt += '>'
         return txt
 
-<<<<<<< HEAD
-
-def load_wv_calib(filename):
-    """
-    Utility function which enables one to load the wv_calib and parset from a master file one line
-    of code without instantiating the class.
-
-    Note:  This method instantiates without a Spectrograph
-
-    Args:
-        filename (str): Master file name
-
-    Returns:
-        tuple (dict, parset): wv_calib dict, wavelengths parset
-    """
-=======
->>>>>>> 5348210d
 
 # TODO: Use waveio.load_wavelength_calibration
 #def load_wv_calib(filename):
