--- conflicted
+++ resolved
@@ -1,8 +1,5 @@
-<<<<<<< HEAD
-=======
 # Creation Date: 2018-Oct-07
 # Creation Date: 2018-Oct-07
->>>>>>> 1d5158e8
 # Creation Date: 2018-Oct-05
 # Creation Date: 2018-Oct-04
 # Creation Date: 2018-Oct-04
@@ -38,20 +35,6 @@
 | ArI |  6768.4800 |    1 |    64 |        58 | GMOS_R400_blue_38_fit.json |
 | ArI |  6873.1850 |    1 |    64 |       514 | GMOS_R400_blue_38_fit.json |
 | ArI |  6890.0740 |    1 |    64 |        45 | GMOS_R400_blue_38_fit.json |
-<<<<<<< HEAD
-| ArI |  6967.3520 |    1 |    25 |     15530 |  lrisr_600_7500_PYPIT.json |
-| ArI |  7032.1900 |    1 |    64 |       504 | GMOS_R400_chip2_8_fit.json |
-| ArI |  7069.1670 |    1 |    81 |      6568 |  lrisr_600_7500_PYPIT.json |
-| ArI |  7149.0120 |    1 |    81 |      1197 |  lrisr_600_7500_PYPIT.json |
-| ArI |  7274.9400 |    1 |    81 |      5595 |  lrisr_600_7500_PYPIT.json |
-| ArI |  7355.3190 |    1 |    64 |       297 | GMOS_R400_chip2_8_fit.json |
-| ArI |  7386.0140 |    1 |    89 |     19023 |  lrisr_600_7500_PYPIT.json |
-| ArI |  7505.9350 |    1 |    89 |     26328 |  lrisr_600_7500_PYPIT.json |
-| ArI |  7516.7210 |    1 |    17 |     22574 |  lrisr_600_7500_PYPIT.json |
-| ArI |  7637.2080 |    1 |    88 |      2186 |  kastr_600_7500_PYPIT.json |
-| ArI |  7725.8870 |    1 |     8 |       734 |  kastr_600_7500_PYPIT.json |
-| ArI |  7726.3330 |    1 |    65 |     63716 |  lrisr_400_8500_PYPIT.json |
-=======
 | ArI |  6967.3520 |    1 |    89 |     15530 |  lrisr_600_7500_PYPIT.json |
 | ArI |  7032.1900 |    1 |    64 |       504 | GMOS_R400_chip2_8_fit.json |
 | ArI |  7069.1670 |    1 |    81 |      6568 |  lrisr_600_7500_PYPIT.json |
@@ -67,21 +50,12 @@
 | ArI |  7725.8870 |    1 |     8 |       734 |  kastr_600_7500_PYPIT.json |
 | ArI |  7726.3330 |    1 |    65 |     63716 |  lrisr_400_8500_PYPIT.json |
 | ArI |  7893.2460 |    1 |    64 |        49 |  GMOS_R400_long_3_fit.json |
->>>>>>> 1d5158e8
 | ArI |  7950.3620 |    1 |    81 |     46471 |  lrisr_600_7500_PYPIT.json |
 | ArI |  8008.3590 |    1 |    17 |     32071 |  lrisr_600_7500_PYPIT.json |
 | ArI |  8016.9900 |    1 |    64 |     22137 | GMOS_R400_chip2_8_fit.json |
 | ArI |  8105.9210 |    1 |    65 |     63969 |  lrisr_400_8500_PYPIT.json |
 | ArI |  8117.5420 |    1 |    72 |      1354 |  kastr_600_7500_PYPIT.json |
 | ArI |  8266.7940 |    1 |    64 |     21663 | GMOS_R400_chip2_8_fit.json |
-<<<<<<< HEAD
-| ArI |  8410.5210 |    1 |    17 |     60527 |  lrisr_600_7500_PYPIT.json |
-| ArI |  8523.7830 |    1 |    17 |     29544 |  lrisr_600_7500_PYPIT.json |
-| ArI |  8670.3250 |    1 |    17 |      8086 |  lrisr_400_8500_PYPIT.json |
-| ArI |  9125.4710 |    1 |    16 |     35000 |   deimos_830g_r_PYPIT.json |
-| ArI |  9227.0300 |    1 |    17 |     57170 |  lrisr_400_8500_PYPIT.json |
-| ArI |  9356.7870 |    1 |    17 |      3521 |  lrisr_400_8500_PYPIT.json |
-=======
 | ArI |  8410.5210 |    1 |    81 |     60527 |  lrisr_600_7500_PYPIT.json |
 | ArI |  8426.9630 |    1 |    64 |     15254 |  GMOS_R400_long_3_fit.json |
 | ArI |  8523.7830 |    1 |    81 |     29544 |  lrisr_600_7500_PYPIT.json |
@@ -92,6 +66,5 @@
 | ArI |  9227.0300 |    1 |    81 |     57170 |  lrisr_400_8500_PYPIT.json |
 | ArI |  9294.0810 |    1 |    64 |       386 |  GMOS_R400_long_3_fit.json |
 | ArI |  9356.7870 |    1 |    81 |      3521 |  lrisr_400_8500_PYPIT.json |
->>>>>>> 1d5158e8
 | ArI |  9660.4350 |    1 |    16 |     35000 |   deimos_830g_r_PYPIT.json |
 | ArI |  9787.1860 |    1 |    17 |      8197 |  lrisr_400_8500_PYPIT.json |