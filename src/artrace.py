--- conflicted
+++ resolved
@@ -317,14 +317,6 @@
     if singleSlit:
         edgearr = np.zeros(binarr.shape, dtype=np.int)
         detect = True
-<<<<<<< HEAD
-        if len(slf._argflag['trace']['orders']['sng_slit']) > 0:
-            redge = (det-1)*2+1
-            if slf._argflag['trace']['orders']['sng_slit'][redge] > 0:
-                msgs.warn("Using input slit edges. Better know what you are doing..")
-                edgearr[:, slf._argflag['trace']['orders']['sng_slit'][(det-1)*2]] = -1
-                edgearr[:, slf._argflag['trace']['orders']['sng_slit'][(det-1)*2+1]] = +1
-=======
         # Add a user-defined slit?
         # Syntax is a list of values, 2 per detector that define the slit
         # according to column values.  The 2nd value (for the right edge)
@@ -341,7 +333,6 @@
                 msgs.warn("Better know what you are doing!")
                 edgearr[:, slf._argflag['trace']['orders']['sng_slit'][ledge]] = -1
                 edgearr[:, slf._argflag['trace']['orders']['sng_slit'][redge]] = +1
->>>>>>> 124e8a03
                 detect = False
         if detect:
             msgs.info("Detecting slit edges")
