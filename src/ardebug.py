def init():
    """
    Returns
    -------
    debug : dict
        default debug dict
    """
    debug = dict(develop=False,
                 arc=False,
                 obj_profile=False,
                 sky_sub=False,
                 trace=False,
                 wave=False,
<<<<<<< HEAD
=======
                 tilts=False,
                 sky_sub=False,
>>>>>>> aba45be4
                 trace_obj=False,
                 )
    return debug<|MERGE_RESOLUTION|>--- conflicted
+++ resolved
@@ -10,12 +10,8 @@
                  obj_profile=False,
                  sky_sub=False,
                  trace=False,
+                 tilts=False,
                  wave=False,
-<<<<<<< HEAD
-=======
-                 tilts=False,
-                 sky_sub=False,
->>>>>>> aba45be4
                  trace_obj=False,
                  )
     return debug