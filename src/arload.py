--- conflicted
+++ resolved
@@ -660,11 +660,7 @@
     msgs.work("Implement multiprocessing here (better -- at the moment it's slower than not) to speed up data reading")
     for i in range(np.size(ind)):
         # Instrument specific read
-<<<<<<< HEAD
-        if slf._argflag['run']['spectrograph'] in ['lris_blue','lris_red']:
-=======
         if slf._argflag['run']['spectrograph'] in ['lris_blue', 'lris_red']:
->>>>>>> 793b1fd7
             temp, head0, _ = arlris.read_lris(fitsdict['directory'][ind[i]]+fitsdict['filename'][ind[i]], det=det)
         else:
             temp = pyfits.getdata(fitsdict['directory'][ind[i]]+fitsdict['filename'][ind[i]], slf._spect['fits']['dataext'])
