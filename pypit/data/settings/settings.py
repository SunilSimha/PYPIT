""" Module for examining/archiving/etc. settings files.
This cannot be located in the pypit/ folder (import issues)
.. todo::
    - We should refactor so that it can...
"""
from __future__ import (print_function, absolute_import, division, unicode_literals)

try:
    basestring
except NameError:
    basestring = str

import os
import glob
import time
import filecmp
from shutil import copyfile

<<<<<<< HEAD
=======
from pkg_resources import resource_filename

from astropy.time import Time

from pypit import pyputils
msgs = pyputils.get_dummy_logger()#develop=True)
from pypit import arparse

>>>>>>> 2ae94276
# CANNOT LOAD DEBUGGER AS THIS MODULE IS CALLED BY ARDEBUG
import pdb as debugger

import numpy as np

from astropy.time import Time

import pypit
from pypit import arparse
from pypit import pyputils

msgs = pyputils.get_dummy_logger()

def compare_dicts(top_key, dict1, dict2, skip_keys=()):
    for key in dict1.keys():
        if isinstance(dict1[key], dict):
            if key in dict2.keys():
                compare_dicts(top_key+','+key, dict1[key], dict2[key])
        else:
            try:
                test = dict1[key] == dict2[key]
            except KeyError:
                pass
            else:
                if test:
                    if key not in skip_keys:
                        msgs.info("{:s},{:s} is a duplicate".format(top_key,key))
                else:
                    msgs.warn("{:s},{:s} is different".format(top_key,key))


def archive():
    """ Generate archival file for the baseargf file or spect file
    and instrument setting files
    """
<<<<<<< HEAD
    settings_path = pypit.__path__[0]+'/data/settings/'
    archive_path = pypit.__path__[0]+'/data/settings/archive/'
=======
    import pypit
    settings_path = resource_filename('pypit', '/data/settings/')
    archive_path = resource_filename('pypit', '/data/settings/archive/')
>>>>>>> 2ae94276
    # Files
    sett_files = glob.glob(settings_path+'settings.*')
    for sfile in sett_files:
        # Extension
        ext = sfile.split('.')[-1]
        if ext in ['py', 'pyc']:
            continue
        msgs.info("===============================================")
        sroot = sfile.split('/')[-1]
        msgs.info("Working on settings file {:s}".format(sroot))
        msgs.info("===============================================")
        # Archive
        arch_file = current_sett_file(archive_path, sfile)
        if arch_file is None:
            match = False
            arch_root = ''
        else: # Compare
            match = filecmp.cmp(sfile, arch_file)
            arch_root = arch_file.split('/')[-1]
        if not match:
            msgs.warn("Current archive {:s} does not match {:s}".format(arch_root, sfile))
            new_arch = archive_path+'/settings.{:s}.{:s}'.format(time.strftime("%Y-%m-%d"), ext)
            msgs.warn("Generating a new archive file: {:s}".format(new_arch.split('/')[-1]))
            copyfile(sfile, new_arch)
            msgs.warn("Add it to the repository!")
        else:
            msgs.info("Current archive file {:s} matches current settings file".format(arch_root))


def archive_instr():
    pass


def argf_diff_and_dup():
    """ Compares default argf values against those in the ARMLSD and AMRED files
    Returns
    -------

    """
    # Load default argf file
    baseargf = arparse.get_argflag_class(('BaseArgFlag', '.tmp'))
    base_lines = baseargf.load_file()
    baseargf.set_paramlist(base_lines)

    # ARMLSD
    msgs.info("===============================================")
    msgs.info("Working on ARMLSD vs. Base")
    armlsd = arparse.get_argflag_class(('ARMLSD', '.tmp'))
    armlsd_lines = armlsd.load_file()
    armlsd.set_paramlist(armlsd_lines)
    # Look for duplicates and diffs
    for key in baseargf._argflag.keys():
        if key in armlsd._argflag.keys():
            compare_dicts(key, baseargf._argflag[key], armlsd._argflag[key])

    # ARMED
    msgs.info("===============================================")
    msgs.info("Working on ARMED vs. Base")
    armed = arparse.get_argflag_class(('ARMED', '.tmp'))
    armed_lines = armed.load_file()
    armed.set_paramlist(armed_lines)
    # Look for duplicates and diffs
    for key in baseargf._argflag.keys():
        if key in armed._argflag.keys():
            compare_dicts(key, baseargf._argflag[key], armed._argflag[key])


def current_sett_file(apath, sfile):
    # Load archive files
    ftype = sfile.split('.')[-1]
    archive_files = glob.glob(apath+'settings.*.{:s}'.format(ftype))
    if len(archive_files) == 0:
        msgs.warn("No archival files found for {:s}".format(sfile))
        return None
    # Find the most recent
    dates = []
    for afile in archive_files:
        dates.append(afile.split('.')[-2])
    times = Time(dates)
    imax = np.argmax(times)
    arch_file = archive_files[imax]
    # Return
    return arch_file


def spect_diff_and_dup():
    # Load default spect file
    path = pypit.__path__[0]+'/data/settings/'
    basespect = arparse.BaseSpect(path+'settings.basespect', '.tmp')
    base_lines = basespect.load_file()
    basespect.set_paramlist(base_lines)

    # ARMLSD instruments
    for specname in ['shane_kast_blue', 'shane_kast_red', 'keck_lris_blue', 'keck_lris_red', 'wht_isis_blue', 'keck_deimos']:
        msgs.info("===============================================")
        msgs.info("Working on {:s}".format(specname))
        spect = arparse.get_spect_class(('ARMLSD', specname, ".tmp"))
        spect_lines = spect.load_file()
        spect.set_paramlist(spect_lines)
        msgs.info("===============================================")
        for key in basespect._spect.keys():
            if key in ['set']:
                continue
            if key in spect._spect.keys():
                compare_dicts(key, basespect._spect[key], spect._spect[key], skip_keys=('index'))

if __name__ == '__main__':

    flg_sett = 0
    flg_sett += 2**0  # argflag checking
    flg_sett += 2**1 # spect checking
    flg_sett += 2**2 # archive baseargflag

    if flg_sett & (2**0):
        argf_diff_and_dup()
    if flg_sett & (2**1):
        spect_diff_and_dup()
    if flg_sett & (2**2):
        archive()<|MERGE_RESOLUTION|>--- conflicted
+++ resolved
@@ -15,18 +15,8 @@
 import time
 import filecmp
 from shutil import copyfile
-
-<<<<<<< HEAD
-=======
 from pkg_resources import resource_filename
 
-from astropy.time import Time
-
-from pypit import pyputils
-msgs = pyputils.get_dummy_logger()#develop=True)
-from pypit import arparse
-
->>>>>>> 2ae94276
 # CANNOT LOAD DEBUGGER AS THIS MODULE IS CALLED BY ARDEBUG
 import pdb as debugger
 
@@ -62,14 +52,8 @@
     """ Generate archival file for the baseargf file or spect file
     and instrument setting files
     """
-<<<<<<< HEAD
-    settings_path = pypit.__path__[0]+'/data/settings/'
-    archive_path = pypit.__path__[0]+'/data/settings/archive/'
-=======
-    import pypit
     settings_path = resource_filename('pypit', '/data/settings/')
     archive_path = resource_filename('pypit', '/data/settings/archive/')
->>>>>>> 2ae94276
     # Files
     sett_files = glob.glob(settings_path+'settings.*')
     for sfile in sett_files:
