from __future__ import (print_function, absolute_import, division, unicode_literals)

import sys
import os
import numpy as np
import yaml

from pypit import arparse as settings
from pypit import armsgs
from pypit import arsort
from pypit import arsciexp
from pypit import arutils

# Logging
msgs = armsgs.get_logger()

try:
    from xastropy.xutils import xdebug as debugger
except ImportError:
    import pdb as debugger


def SetupScience(fitsdict):
    """ Create an exposure class for every science frame
    Also links to standard star frames and calibrations

    Parameters
    ----------
    fitsdict : dict
      Contains relevant information from fits header files

    Returns
    -------
    sciexp : list
      A list containing all science exposure classes
    """
    # Init
    if settings.argflag['run']['calcheck']:
        do_qa = False
        bad_to_unknown = True
    else:
        do_qa = True
        bad_to_unknown = False
<<<<<<< HEAD
    # Load setup info
    setup_file, nexist = arsort.get_setup_file()
    if nexist == 1:
        prev_setup_dict = arsort.load_setup()
    # Restrict on setup?
    if settings.argflag['reduce']['setup'] is not None:
        if nexist == 0:
            msgs.error("No .setup file provided.  Cannot use 'reduce setup' in Settings file")
    # Sort the data
    msgs.bug("Files and folders should not be deleted -- there should be an option to overwrite files automatically if they already exist, or choose to rename them if necessary")
    filesort = arsort.sort_data(fitsdict, set_bad_to_unknwn=bad_to_unknown)
=======
    # Sort the data
    msgs.bug("Files and folders should not be deleted -- there should be an option to overwrite files automatically if they already exist, or choose to rename them if necessary")
    filesort = arsort.sort_data(fitsdict, flag_unknown=bad_to_unknown)
>>>>>>> 219f68b6
    # Write out the details of the sorted files
    if settings.argflag['output']['sorted'] is not None:
        arsort.sort_write(fitsdict, filesort)
    # Match calibration frames to science frames
    arsort.match_science(fitsdict, filesort)
    # Make directory structure for different objects
    if do_qa:
        sci_targs = arsort.make_dirs(fitsdict, filesort)
    # Create the list of science exposures
    numsci = np.size(filesort['science'])
    sciexp = []
    scii = []
    for i in range(numsci):
<<<<<<< HEAD
        add = True
        if settings.argflag['reduce']['setup'] is not None:
            setup = arsort.instr_setup(i, 1, fitsdict, prev_setup_dict)
            if setup not in settings.argflag['reduce']['setup']:
                add = False
                msgs.info("Skipping science frame with setup={:s}".format(setup))
        if add:
            sciexp.append(arsciexp.ScienceExposure(i, fitsdict, do_qa=do_qa))
            scii.append(i)
    numsci = len(sciexp)
=======
        sciexp.append(arsciexp.ScienceExposure(i, fitsdict, do_qa=do_qa))
>>>>>>> 219f68b6
    # Generate setup and group dicts
    setup_dict = {}
    group_dict = {}
    for sc in range(numsci):
        scidx = sciexp[sc]._idx_sci[0]
        # Run setup
<<<<<<< HEAD
        setup = arsort.instr_setup(scii[sc], 1, fitsdict, setup_dict)
=======
        setup = arsort.instr_setup(sc, 1, fitsdict, setup_dict)
>>>>>>> 219f68b6
        # Set group_key
        setup_val = ['{:02d}'.format(int(setup)+i)
                     for i in range(settings.spect['mosaic']['ndet'])]
        s = '_'
        group_key = s.join(setup_val)
        # Plan init
        if group_key not in group_dict.keys():
            group_dict[group_key] = {}
            for key in filesort.keys():
                if key not in ['unknown', 'dark']:
                    group_dict[group_key][key] = []
                group_dict[group_key]['sciobj'] = []
                group_dict[group_key]['stdobj'] = []
        # Run through the setups
        for kk in range(settings.spect['mosaic']['ndet']):
            _ = arsort.instr_setup(sc, kk+1, fitsdict, setup_dict)
            # Fill group_dict too
            if kk==0:
                for key in filesort.keys():
                    if key in ['unknown', 'dark']:
                        continue
                    for idx in settings.spect[key]['index'][sc]:
                        # Only add if new
                        if fitsdict['filename'][idx] not in group_dict[group_key][key]:
                            group_dict[group_key][key].append(fitsdict['filename'][idx])
                            if key == 'standard':  # Add target name
                                group_dict[group_key]['stdobj'].append(fitsdict['target'][idx])
                        if key == 'science':  # Add target name
                            group_dict[group_key]['sciobj'].append(fitsdict['target'][scidx])
    # Write setup -- only if not present
<<<<<<< HEAD
=======
    setup_file, nexist = arsort.get_setup_file()
>>>>>>> 219f68b6
    if nexist == 0:
        arsort.write_setup(setup_dict)
    elif nexist == 1: # Compare
        pass
        #prev_setup_dict = arsort.load_setup()
        #if arsort.compare_setup(setup_dict, prev_setup_dict) is False:
        #    msgs.error("Existing setup (from disk) does not match new one.  Regenerate setup file")
    # Write group file
    group_file = settings.argflag['run']['redname'].replace('.pypit', '.group')
    ydict = arutils.yamlify(group_dict)
    with open(group_file, 'w') as yamlf:
        yamlf.write( yaml.dump(ydict))#, default_flow_style=True) )
    # Finish calcheck
    if settings.argflag['run']['calcheck']:
        msgs.info("Calibration check complete. Change the 'calcheck' flag to continue with data reduction")
        msgs.info("Inspect the setup file: {:s}".format(setup_file))
        msgs.info("Inspect the group file: {:s}".format(group_file))
        sys.exit()
    return sciexp


def UpdateMasters(sciexp, sc, det, ftype=None, chktype=None):
    """ Update the master calibrations for other science targets

    If they will use an identical master frame

    Parameters
    ----------
    sciexp : list
      A list containing all science exposure classes
    sc : int
      Index of sciexp for the science exposure currently being reduced
    det : int
      detector index (starting from 1)
    ftype : str
      Describes the type of Master frame being udpated
    chktype : str
      Describes the subtype of Master frame being updated
    """
    numsci = len(sciexp)
    if ftype == "arc":
        chkarr = sciexp[sc]._idx_arcs
    elif ftype == "bias": chkarr = sciexp[sc]._idx_bias
    elif ftype == "readnoise": chkarr = sciexp[sc]._idx_rn
    elif ftype == "flat":
        if chktype == "trace": chkarr = sciexp[sc]._idx_trace
        elif chktype == "pixelflat": chkarr = sciexp[sc]._idx_flat
        else:
            msgs.bug("I could not update frame of type {0:s} and subtype {1:s}".format(ftype, chktype))
            return
    elif ftype == "standard": chkarr = sciexp[sc]._idx_std
    else:
        msgs.bug("I could not update frame of type: {0:s}".format(ftype))
        return
    if ftype == "flat":
        # First check flats of the same type
        for i in range(sc+1, numsci):
            # Check if an *identical* master frame has already been produced
            if chktype == "trace": chkfarr = sciexp[i]._idx_trace
            elif chktype == "pixelflat": chkfarr = sciexp[i]._idx_flat
            else:
                msgs.bug("I could not update frame of type {0:s} and subtype {1:s}".format(ftype, chktype))
                return
            if np.array_equal(chkarr, chkfarr) and sciexp[i].GetMasterFrame(chktype, det, mkcopy=False) is None:
                msgs.info("Updating master {0:s} frame for science target {1:d}/{2:d}".format(chktype, i+1, numsci))
                sciexp[i].SetMasterFrame(sciexp[sc].GetMasterFrame(chktype, det), chktype, det)
        # Now check flats of a different type
        origtype = chktype
        if chktype == "trace": chktype = "pixelflat"
        elif chktype == "pixelflat": chktype = "trace"
        for i in range(sc, numsci):
            # Check if an *identical* master frame has already been produced
            if chktype == "trace": chkfarr = sciexp[i]._idx_trace
            elif chktype == "pixelflat": chkfarr = sciexp[i]._idx_flat
            else:
                msgs.bug("I could not update frame of type {0:s} and subtype {1:s}".format(ftype, chktype))
                return
            if np.array_equal(chkarr, chkfarr) and sciexp[i].GetMasterFrame(chktype, det, mkcopy=False) is None:
                msgs.info("Updating master {0:s} frame for science target {1:d}/{2:d}".format(chktype, i+1, numsci))
                sciexp[i].SetMasterFrame(sciexp[sc].GetMasterFrame(origtype, det), chktype, det)
    else:
        for i in range(sc+1, numsci):
            # Check if an *identical* master frame has already been produced
            if ftype == "arc":
                chkfarr = sciexp[i]._idx_arcs
            elif ftype == "bias": chkfarr = sciexp[i]._idx_bias
            elif ftype == "standard": chkfarr = sciexp[i]._idx_std
            else:
                msgs.bug("I could not update frame of type: {0:s}".format(ftype))
                return
            if np.array_equal(chkarr, chkfarr) and sciexp[i].GetMasterFrame(ftype, det, mkcopy=False) is None:
                msgs.info("Updating master {0:s} frame for science target {1:d}/{2:d}".format(ftype, i+1, numsci))
                sciexp[i].SetMasterFrame(sciexp[sc].GetMasterFrame(ftype, det), ftype, det)
    return
<|MERGE_RESOLUTION|>--- conflicted
+++ resolved
@@ -41,7 +41,6 @@
     else:
         do_qa = True
         bad_to_unknown = False
-<<<<<<< HEAD
     # Load setup info
     setup_file, nexist = arsort.get_setup_file()
     if nexist == 1:
@@ -52,12 +51,7 @@
             msgs.error("No .setup file provided.  Cannot use 'reduce setup' in Settings file")
     # Sort the data
     msgs.bug("Files and folders should not be deleted -- there should be an option to overwrite files automatically if they already exist, or choose to rename them if necessary")
-    filesort = arsort.sort_data(fitsdict, set_bad_to_unknwn=bad_to_unknown)
-=======
-    # Sort the data
-    msgs.bug("Files and folders should not be deleted -- there should be an option to overwrite files automatically if they already exist, or choose to rename them if necessary")
     filesort = arsort.sort_data(fitsdict, flag_unknown=bad_to_unknown)
->>>>>>> 219f68b6
     # Write out the details of the sorted files
     if settings.argflag['output']['sorted'] is not None:
         arsort.sort_write(fitsdict, filesort)
@@ -71,7 +65,6 @@
     sciexp = []
     scii = []
     for i in range(numsci):
-<<<<<<< HEAD
         add = True
         if settings.argflag['reduce']['setup'] is not None:
             setup = arsort.instr_setup(i, 1, fitsdict, prev_setup_dict)
@@ -82,20 +75,13 @@
             sciexp.append(arsciexp.ScienceExposure(i, fitsdict, do_qa=do_qa))
             scii.append(i)
     numsci = len(sciexp)
-=======
-        sciexp.append(arsciexp.ScienceExposure(i, fitsdict, do_qa=do_qa))
->>>>>>> 219f68b6
     # Generate setup and group dicts
     setup_dict = {}
     group_dict = {}
     for sc in range(numsci):
         scidx = sciexp[sc]._idx_sci[0]
         # Run setup
-<<<<<<< HEAD
         setup = arsort.instr_setup(scii[sc], 1, fitsdict, setup_dict)
-=======
-        setup = arsort.instr_setup(sc, 1, fitsdict, setup_dict)
->>>>>>> 219f68b6
         # Set group_key
         setup_val = ['{:02d}'.format(int(setup)+i)
                      for i in range(settings.spect['mosaic']['ndet'])]
@@ -126,10 +112,6 @@
                         if key == 'science':  # Add target name
                             group_dict[group_key]['sciobj'].append(fitsdict['target'][scidx])
     # Write setup -- only if not present
-<<<<<<< HEAD
-=======
-    setup_file, nexist = arsort.get_setup_file()
->>>>>>> 219f68b6
     if nexist == 0:
         arsort.write_setup(setup_dict)
     elif nexist == 1: # Compare
