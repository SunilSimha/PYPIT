--- conflicted
+++ resolved
@@ -28,14 +28,9 @@
 
 # Place these here or elsewhere?
 #  Wherever they be, they need to be defined, described, etc.
-<<<<<<< HEAD
 def default_settings():
     default_settings = dict(tilts={'idsonly': False,
-                               'trthrsh': 1000.,
-=======
-default_settings = dict(tilts={'idsonly': False,
                                'tracethresh': 1000.,
->>>>>>> 20990a93
                                'order': 2,
                                'function': 'legendre',       # Function for arc line fits
                                'yorder': 4,
