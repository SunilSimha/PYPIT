--- conflicted
+++ resolved
@@ -93,8 +93,6 @@
         else:
             return None, None, None
 
-<<<<<<< HEAD
-=======
     def master(self):
         """
         Load the master frame from disk, as settings allows
@@ -117,7 +115,6 @@
         # Return
         return msframe.copy()
 
->>>>>>> dec17b9a
     def save_master(self, data, outfile=None, raw_files=None, steps=None):
         """
         Save the input data as a MasterFrame file
