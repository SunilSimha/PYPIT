--- conflicted
+++ resolved
@@ -2,13 +2,11 @@
 """
 from __future__ import (print_function, absolute_import, division, unicode_literals)
 
+import yaml
 import numpy as np
-<<<<<<< HEAD
+from astropy import units
 
 from pypit import msgs
-=======
-import yaml
->>>>>>> 2ae94276
 from pypit import arparse as settings
 from pypit import arflux
 from pypit import arload
@@ -18,14 +16,6 @@
 from pypit import arsave
 from pypit import arsetup
 from pypit import artrace
-<<<<<<< HEAD
-=======
-from astropy import units
-#from pypit import arqa
-
-from linetools import utils as ltu
-
->>>>>>> 2ae94276
 from pypit import ardebug as debugger
 
 
