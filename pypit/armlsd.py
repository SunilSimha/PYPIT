""" Primary module for guiding the reduction of long/multi-slit data
"""
from __future__ import (print_function, absolute_import, division, unicode_literals)

import yaml
import numpy as np

from astropy import units

from pypit import msgs
from pypit import arparse as settings
from pypit.core import arflux
from pypit import arload
from pypit import armasters
from pypit import armbase
from pypit import arproc
from pypit.core import arprocimg
from pypit import arsave
from pypit import arsciexp
from pypit.core import arsetup
from pypit import arpixels
from pypit.core import arsort
from pypit import wavetilts
from pypit import artrace
from pypit import arcimage
from pypit import bpmimage
from pypit import biasframe
from pypit import fluxspec
from pypit import traceslits
from pypit import traceimage
from pypit import wavecalib

from pypit import ardebug as debugger


def ARMLSD(fitstbl, setup_dict, reuseMaster=False, reloadMaster=True, sciexp=None):
    """
    Automatic Reduction and Modeling of Long Slit Data

    Parameters
    ----------
    fitsdict : dict
      Contains relevant information from fits header files
    reuseMaster : bool
      If True, a master frame that will be used for another science frame
      will not be regenerated after it is first made.
      This setting comes with a price, and if a large number of science frames are
      being generated, it may be more efficient to simply regenerate the master
      calibrations on the fly.

    Returns
    -------
    status : int
      Status of the reduction procedure
      0 = Successful full execution
      1 = Successful processing of setup or calcheck
    """
    status = 0

    # Generate sciexp list, if need be (it will be soon)
    sv_std_idx = []
    std_dict = {}
    if sciexp is None:
        sciexp = []
        all_sci_ID = fitstbl['sci_ID'].data[fitstbl['science']]  # Binary system: 1,2,4,8, etc.
        for sci_ID in all_sci_ID:
            sciexp.append(arsciexp.ScienceExposure(sci_ID, fitstbl, settings.argflag,
                                                   settings.spect, do_qa=True))
            std_idx = arsort.ftype_indices(fitstbl, 'standard', sci_ID)
            if (len(std_idx) > 0):
                if len(std_idx) > 1:
                    msgs.warn("Will only reduce the first, unique standard for each standard frame!")
                if std_idx[0] not in sv_std_idx:  # Only take the first one
                    sv_std_idx.append(std_idx[0])
                    # Standard stars
                    std_dict[std_idx[0]] = arsciexp.ScienceExposure(sci_ID, fitstbl, settings.argflag,
                                               settings.spect, do_qa=False, idx_sci=std_idx[0])
    numsci = len(sciexp)

    # Init calib dict
    calib_dict = {}

    # Loop on science exposure
    for sc in range(numsci):

        slf = sciexp[sc]
        sci_ID = slf.sci_ID
        scidx = slf._idx_sci[0]
        msgs.info("Reducing file {0:s}, target {1:s}".format(fitstbl['filename'][scidx], slf._target_name))
        msgs.sciexp = slf  # For QA writing on exit, if nothing else.  Could write Masters too

        #if reloadMaster and (sc > 0):
        #    settings.argflag['reduce']['masters']['reuse'] = True

        # Loop on Detectors
        for kk in range(settings.spect['mosaic']['ndet']):
            det = kk + 1  # Detectors indexed from 1
            if settings.argflag['reduce']['detnum'] is not None:
                if det not in map(int, settings.argflag['reduce']['detnum']):
                    msgs.warn("Skipping detector {:d}".format(det))
                    continue
                else:
                    msgs.warn("Restricting the reduction to detector {:d}".format(det))

            slf.det = det
            dnum = settings.get_dnum(det)
            msgs.info("Working on detector {:s}".format(dnum))

            # Setup
            namp = settings.spect[dnum]["numamplifiers"]
            setup = arsetup.instr_setup(sci_ID, det, fitstbl, setup_dict, namp, must_exist=True)
            settings.argflag['reduce']['masters']['setup'] = setup
            slf.setup = setup

            ###############
            # Get data sections (Could avoid doing this for every sciexp, but it is quick)
            datasec_img = arprocimg.get_datasec_trimmed(fitstbl, det, scidx, settings.argflag, settings.spect)
            #slf._datasec[det-1] = pix_to_amp(naxis0, naxis1, datasec, numamplifiers)

            # Calib dict
            if setup not in calib_dict.keys():
                calib_dict[setup] = {}

            # TODO -- Update/avoid the following with new settings
            tsettings = settings.argflag.copy()
            tsettings['detector'] = settings.spect[settings.get_dnum(det)]
            try:
                tsettings['detector']['dataext'] = tsettings['detector']['dataext01']  # Kludge; goofy named key
            except KeyError: # LRIS, DEIMOS
                tsettings['detector']['dataext'] = None
            tsettings['detector']['dispaxis'] = settings.argflag['trace']['dispersion']['direction']

            ###############
            # Prepare for Bias subtraction
            #   bias will either be an image (ndarray) or a command (str, e.g. 'overscan') or none
            if 'bias' in calib_dict[setup].keys():
                msbias = calib_dict[setup]['bias']
            else:
                # Init
                bias = biasframe.BiasFrame(settings=tsettings, setup=setup, det=det, fitstbl=fitstbl, sci_ID=sci_ID)
                # Load the MasterFrame (if it exists and is desired) or the command (e.g. 'overscan')
                msbias = bias.master()
                if msbias is None:  # Build it and save it
                    msbias = bias.build_image()
                    bias.save_master(msbias, raw_files=bias.file_list, steps=bias.steps)
                # Save
                calib_dict[setup]['bias'] = msbias

            ###############
            # Generate a master arc frame
            if 'arc' in calib_dict[setup].keys():
                msarc = calib_dict[setup]['arc']
            else:
                AImage = arcimage.ArcImage([], spectrograph=settings.argflag['run']['spectrograph'],
                                           settings=tsettings, det=det, setup=setup, sci_ID=sci_ID,
                                           msbias=msbias, fitstbl=fitstbl)
                # Load the MasterFrame (if it exists and is desired)?
                msarc = AImage.master()
                if msarc is None:  # Otherwise build it
                    msgs.info("Preparing a master {0:s} frame".format(AImage.frametype))
                    msarc = AImage.build_image()
                    # Save to Masters
                    AImage.save_master(msarc, raw_files=AImage.file_list, steps=AImage.steps)
                # Save
                calib_dict[setup]['arc'] = msarc

            ###############
            # Generate a bad pixel mask (should not repeat)
            if 'bpm' in calib_dict[setup].keys():
                msbpm = calib_dict[setup]['bpm']
            else:
                bpmImage = bpmimage.BPMImage(spectrograph=settings.argflag['run']['spectrograph'],
                                             settings=tsettings, det=det,
                                             shape=msarc.shape,
                                             binning=fitstbl['binning'][scidx],
                                             reduce_badpix=settings.argflag['reduce']['badpix'],
                                             msbias=msbias)
                msbpm = bpmImage.build()
                # Save
                calib_dict[setup]['bpm'] = msbpm

            ###############
            # Generate an array that provides the physical pixel locations on the detector
            pixlocn = arpixels.gen_pixloc(msarc.shape, det, settings.argflag)
            # TODO -- Deprecate using slf for this
            slf.SetFrame(slf._pixlocn, pixlocn, det)

            ###############
            # Slit Tracing
            if 'trace' in calib_dict[setup].keys():  # Internal
                Tslits = calib_dict[setup]['trace']
            else:
                # Setup up the settings (will be Refactored with settings)
                tmp = dict(trace=settings.argflag['trace'], masters=settings.argflag['reduce']['masters'])
                tmp['masters']['directory'] = settings.argflag['run']['directory']['master']+'_'+ settings.argflag['run']['spectrograph']

                # Instantiate (without mstrace)
                Tslits = traceslits.TraceSlits(None, slf._pixlocn[det-1], settings=tmp, det=det, setup=setup, binbpx=msbpm)

                # Load via masters, as desired
                if not Tslits.master():
                    # Build the trace image first
                    trace_image_files = arsort.list_of_files(fitstbl, 'trace', sci_ID)
                    Timage = traceimage.TraceImage(trace_image_files,
                                                   spectrograph=settings.argflag['run']['spectrograph'],
                                                   settings=tsettings, det=det)
                    mstrace = Timage.process(bias_subtract=msbias, trim=settings.argflag['reduce']['trim'])

                    # Load up and get ready
                    Tslits.mstrace = mstrace
                    _ = Tslits.make_binarr()
                    # Now we go forth
                    Tslits.run(armlsd=True)#, ignore_orders=ignore_orders, add_user_slits=add_user_slits)
                    # QA
                    Tslits._qa()
                    # Save to disk
                    Tslits.save_master()

                # Save in calib
                calib_dict[setup]['trace'] = Tslits

            # Save in slf
            # TODO -- Deprecate this means of holding the info (e.g. just pass around Tslits)
            slf.SetFrame(slf._lordloc, Tslits.lcen, det)
            slf.SetFrame(slf._rordloc, Tslits.rcen, det)
            slf.SetFrame(slf._pixcen, Tslits.pixcen, det)
            slf.SetFrame(slf._pixwid, Tslits.pixwid, det)
            slf.SetFrame(slf._lordpix, Tslits.lordpix, det)
            slf.SetFrame(slf._rordpix, Tslits.rordpix, det)
            slf.SetFrame(slf._slitpix, Tslits.slitpix, det)

            # Initialize maskslit
            slf._maskslits[det-1] = np.zeros(slf._lordloc[det-1].shape[1], dtype=bool)

            ###############
            # Generate the 1D wavelength solution
            if 'wavecalib' in calib_dict[setup].keys():
                wv_calib = calib_dict[setup]['wavecalib']
                wv_maskslits = calib_dict[setup]['wvmask']
            elif settings.argflag["reduce"]["calibrate"]["wavelength"] == "pixel":
                msgs.info("A wavelength calibration will not be performed")
                pass
            else:
                # Setup up the settings (will be Refactored with settings)
                tmp = dict(calibrate=settings.argflag['arc']['calibrate'], masters=settings.argflag['reduce']['masters'])
                tmp['masters']['directory'] = settings.argflag['run']['directory']['master']+'_'+ settings.argflag['run']['spectrograph']

                # Instantiate
                Wavecalib = wavecalib.WaveCalib(msarc, spectrograph=settings.argflag['run']['spectrograph'],
                                                settings=tmp, det=det, setup=setup, fitstbl=fitstbl, sci_ID=sci_ID)
                # Load from disk (MasterFrame)?
<<<<<<< HEAD
                wv_calib, wv_maskslits = Wavecalib.master(Tslits.lcen.shape[1])#, Tslits.rcen, pixlocn, nonlinear=nonlinear)
                # Build?
                if wv_calib is None:
                    nonlinear = settings.spect[settings.get_dnum(det)]['saturation'] * settings.spect[settings.get_dnum(det)]['nonlinear']
                    wv_calib, wv_maskslits = Wavecalib.run(Tslits.lcen, Tslits.rcen, pixlocn, nonlinear=nonlinear)
                    # Save to Masters
                    Wavecalib.save_master(Wavecalib.wv_calib)
=======
                wv_calib = Wavecalib.master()
                # Build?
                if wv_calib is None:
                    nonlinear = settings.spect[settings.get_dnum(det)]['saturation'] * settings.spect[settings.get_dnum(det)]['nonlinear']
                    wv_calib, _ = Wavecalib.run(Tslits.lcen, Tslits.rcen, pixlocn, nonlinear=nonlinear)
                    # Save to Masters
                    Wavecalib.save_master(Wavecalib.wv_calib)
                # Mask
                wv_maskslits = Wavecalib._make_maskslits(Tslits.lcen.shape[1])
>>>>>>> dec17b9a

                # Save in calib
                calib_dict[setup]['wavecalib'] = wv_calib
                calib_dict[setup]['wvmask'] = wv_maskslits

            # Mask me
            slf._maskslits[det-1] += wv_maskslits


            ###############
            # Derive the spectral tilt
            if 'tilts' in calib_dict[setup].keys():
                mstilts = calib_dict[setup]['tilts']
            else:
                # Settings kludges
                tilt_settings = settings.argflag['trace']['slits'].copy()
                tilt_settings['tilts']['function'] = settings.argflag['trace']['slits']['function']
                # Instantiate
                wTilt = wavetilts.WaveTilts(msarc, settings=tilt_settings, det=det, setup=setup,
                                            lordloc=Tslits.lcen, rordloc=Tslits.rcen,
                                            pixlocn=Tslits.pixlocn, pixcen=Tslits.pixcen)
                # TODO - Need to pull from wvcalib
                #mstilts = wTilt.master()
                mstilts = None
                if mstilts is None:
                    mstilts = wTilt.run()
            '''
            if slf._tilts[det-1] is None:
                tilts = armasters.load_master_frame(slf, "tilts")
                if tilts is None:
                    # Settings kludges
                    tilt_settings = settings.argflag['trace']['slits'].copy()
                    tilt_settings['tilts']['function'] = settings.argflag['trace']['slits']['function']
                    # Hacks for Kast blue and now DEIMOS detector 7
                    tilt_settings['tilts']['trthrsh'] = 400.
                    tilt_settings['tilts']['order'] = 3
                    tilt_settings['tilts']['yorder'] = 4  # NOT BEING USED RIGHT NOW
                    tilt_settings['tilts']['poly_2D'] = True
                    tilt_settings['tilts']['poly_2Dfunc'] = 'legendre'
                    # First time tilts are derived for this arc frame --> derive the order tilts
                    tilts, satmask, outpar = artracewave.multislit_tilt(
                        msarc, Tslits.lcen, Tslits.rcen, Tslits.pixlocn, Tslits.pixcen,
                        Tslits.slitpix, det, slf._maskslits[det-1], tilt_settings, settings.spect,
                        setup, wv_calib=wv_calib)
                    slf.SetFrame(slf._tilts, tilts, det)
                    slf.SetFrame(slf._satmask, satmask, det)
                    msgs.bug("This outpar is only the last slit!!  JXP doesn't think it matters for now")
                    if outpar is not None:
                        slf.SetFrame(slf._tiltpar, outpar, det)
                    armasters.save_masters(slf, det, mftype='tilts')
                else:
                    slf.SetFrame(slf._tilts, tilts, det)
            '''

            ###############
            # Prepare the pixel flat field frame
            update = slf.MasterFlatField(fitstbl, det, msbias, datasec_img)
            if update and reuseMaster: armbase.UpdateMasters(sciexp, sc, det, ftype="flat", chktype="pixelflat")

            ###############
            # Generate/load a master wave frame
            update = slf.MasterWave(det, wv_calib)
            if update and reuseMaster:
                armbase.UpdateMasters(sciexp, sc, det, ftype="arc", chktype="wave")

            ######################################################
            # Load the science frame and from this generate a Poisson error frame
            msgs.info("Loading science frame")
            sciframe = arload.load_frames(fitstbl, [scidx], det,
                                          frametype='science',
                                          msbias=msbias) # slf._msbias[det-1])
            sciframe = sciframe[:, :, 0]
            # Extract
            msgs.info("Processing science frame")
            arproc.reduce_multislit(slf, sciframe, msbpm, datasec_img, scidx, fitstbl, det)

            ######################################################
            # Reduce standard here; only legit todo if the mask is the same
            std_idx = arsort.ftype_indices(fitstbl, 'standard', sci_ID)
            if len(std_idx) > 0:
                std_idx = std_idx[0]
            else:
                continue
            stdslf = std_dict[std_idx]
            if stdslf.extracted is False:
                # Fill up the necessary pieces
                for iattr in ['pixlocn', 'lordloc', 'rordloc', 'pixcen', 'pixwid', 'lordpix', 'rordpix',
                              'slitpix', 'tilts', 'satmask', 'maskslits', 'slitprof',
                              'mspixelflatnrm', 'mswave']:
                    setattr(stdslf, '_'+iattr, getattr(slf, '_'+iattr))  # Brings along all the detectors, but that is ok
                # Load
                stdframe = arload.load_frames(fitstbl, [std_idx], det, frametype='standard', msbias=msbias)
                stdframe = stdframe[:, :, 0]
                # Reduce
                msgs.info("Processing standard frame")
                arproc.reduce_multislit(stdslf, stdframe, msbpm, datasec_img, std_idx, fitstbl, det, standard=True)
                # Finish
                stdslf.extracted = True

    # Write standard stars
    for key in std_dict.keys():
        outfile = settings.argflag['run']['directory']['science']+'/spec1d_{:s}.fits'.format(std_dict[key]._basename)
        arsave.new_save_1d_spectra_fits(std_dict[key]._specobjs, fitstbl[std_idx], outfile,
            obs_dict=settings.spect['mosaic'])

    #########################
    # Flux towards the very end..
    #########################
    if (settings.argflag['reduce']['calibrate']['flux'] == True) and (len(std_dict) > 0):
        # Standard star (is this a calibration, e.g. goes above?)
        msgs.info("Processing standard star")
        msgs.info("Taking one star per detector mosaic")
        msgs.info("Waited until very end to work on it")
        msgs.warn("You should probably consider using the pypit_flux_spec script anyhow...")

        # Kludge settings
        fsettings = settings.spect.copy()
        fsettings['run'] = settings.argflag['run']
        fsettings['reduce'] = settings.argflag['reduce']
        # Generate?
        if (settings.argflag['reduce']['calibrate']['sensfunc']['archival'] == 'None'):
            std_keys = list(std_dict.keys())
            std_key = std_keys[0] # Take the first extraction
            FxSpec = fluxspec.FluxSpec(settings=fsettings, std_specobjs=std_dict[std_key]._specobjs,
                                       setup=setup)  # This takes the last setup run, which is as sensible as any..
            sensfunc = FxSpec.master(fitstbl[std_key])
        else:  # Input by user
            FxSpec = fluxspec.FluxSpec(settings=fsettings,
                                       sens_file=settings.argflag['reduce']['calibrate']['sensfunc']['archival'])
            sensfunc = FxSpec.sensfunc
        # Flux
        msgs.info("Fluxing with {:s}".format(sensfunc['std']['name']))
        for slf in sciexp:
            scidx = slf._idx_sci[0]
            FxSpec._flux_specobjs(slf._specobjs, fitstbl['airmass'][scidx], fitstbl['exptime'][scidx])


    # Write science
    for sc in range(numsci):
        slf = sciexp[sc]

        # TODO -- When we refactor ScienceExposure, something will need to carry all the individual images until we write them out..
        # Write 1D spectra
        save_format = 'fits'
        if save_format == 'fits':
            outfile = settings.argflag['run']['directory']['science']+'/spec1d_{:s}.fits'.format(slf._basename)
            helio_dict = dict(refframe=settings.argflag['reduce']['calibrate']['refframe'],
                              vel_correction=slf.vel_correction)
            arsave.new_save_1d_spectra_fits(slf._specobjs, fitstbl[slf._idx_sci[0]], outfile,
                                            helio_dict=helio_dict, obs_dict=settings.spect['mosaic'])
            #arsave.save_1d_spectra_fits(slf, fitstbl)
        elif save_format == 'hdf5':
            arsave.save_1d_spectra_hdf5(slf)
        else:
            msgs.error(save_format + ' is not a recognized output format!')
        arsave.save_obj_info(slf, fitstbl)
        # Write 2D images for the Science Frame
        arsave.save_2d_images(slf, fitstbl)
        # Free up some memory by replacing the reduced ScienceExposure class
        #sciexp[sc] = None

    return status<|MERGE_RESOLUTION|>--- conflicted
+++ resolved
@@ -249,15 +249,6 @@
                 Wavecalib = wavecalib.WaveCalib(msarc, spectrograph=settings.argflag['run']['spectrograph'],
                                                 settings=tmp, det=det, setup=setup, fitstbl=fitstbl, sci_ID=sci_ID)
                 # Load from disk (MasterFrame)?
-<<<<<<< HEAD
-                wv_calib, wv_maskslits = Wavecalib.master(Tslits.lcen.shape[1])#, Tslits.rcen, pixlocn, nonlinear=nonlinear)
-                # Build?
-                if wv_calib is None:
-                    nonlinear = settings.spect[settings.get_dnum(det)]['saturation'] * settings.spect[settings.get_dnum(det)]['nonlinear']
-                    wv_calib, wv_maskslits = Wavecalib.run(Tslits.lcen, Tslits.rcen, pixlocn, nonlinear=nonlinear)
-                    # Save to Masters
-                    Wavecalib.save_master(Wavecalib.wv_calib)
-=======
                 wv_calib = Wavecalib.master()
                 # Build?
                 if wv_calib is None:
@@ -267,7 +258,6 @@
                     Wavecalib.save_master(Wavecalib.wv_calib)
                 # Mask
                 wv_maskslits = Wavecalib._make_maskslits(Tslits.lcen.shape[1])
->>>>>>> dec17b9a
 
                 # Save in calib
                 calib_dict[setup]['wavecalib'] = wv_calib
